--- conflicted
+++ resolved
@@ -77,90 +77,7 @@
      "name": "stdout",
      "output_type": "stream",
      "text": [
-<<<<<<< HEAD
-      "Requirement already satisfied: configspace==0.6.1 in /stck/psaves/miniconda3/envs/newenv1/lib/python3.9/site-packages (0.6.1)\n",
-      "Requirement already satisfied: numpy in /stck/psaves/miniconda3/envs/newenv1/lib/python3.9/site-packages (from configspace==0.6.1) (1.23.5)\n",
-      "Requirement already satisfied: pyparsing in /stck/psaves/miniconda3/envs/newenv1/lib/python3.9/site-packages (from configspace==0.6.1) (3.0.9)\n",
-      "Requirement already satisfied: scipy in /stck/psaves/miniconda3/envs/newenv1/lib/python3.9/site-packages (from configspace==0.6.1) (1.11.3)\n",
-      "Requirement already satisfied: typing-extensions in /stck/psaves/miniconda3/envs/newenv1/lib/python3.9/site-packages (from configspace==0.6.1) (4.11.0)\n",
-      "Requirement already satisfied: more-itertools in /stck/psaves/miniconda3/envs/newenv1/lib/python3.9/site-packages (from configspace==0.6.1) (8.12.0)\n",
-      "Requirement already satisfied: smt in /stck/psaves/miniconda3/envs/newenv1/lib/python3.9/site-packages (2.6.2)\n",
-      "Requirement already satisfied: scikit-learn in /stck/psaves/miniconda3/envs/newenv1/lib/python3.9/site-packages (from smt) (1.4.0)\n",
-      "Requirement already satisfied: pyDOE3 in /stck/psaves/miniconda3/envs/newenv1/lib/python3.9/site-packages (from smt) (1.0.3)\n",
-      "Requirement already satisfied: scipy in /stck/psaves/miniconda3/envs/newenv1/lib/python3.9/site-packages (from smt) (1.11.3)\n",
-      "Requirement already satisfied: jenn in /stck/psaves/miniconda3/envs/newenv1/lib/python3.9/site-packages (from smt) (1.0.6)\n",
-      "Requirement already satisfied: jsonpointer>=2.4 in /stck/psaves/miniconda3/envs/newenv1/lib/python3.9/site-packages (from jenn->smt) (3.0.0)\n",
-      "Requirement already satisfied: jsonschema>=4.22 in /stck/psaves/miniconda3/envs/newenv1/lib/python3.9/site-packages (from jenn->smt) (4.22.0)\n",
-      "Requirement already satisfied: orjson>=3.9 in /stck/psaves/miniconda3/envs/newenv1/lib/python3.9/site-packages (from jenn->smt) (3.10.6)\n",
-      "Requirement already satisfied: numpy>=1.22 in /stck/psaves/miniconda3/envs/newenv1/lib/python3.9/site-packages (from jenn->smt) (1.23.5)\n",
-      "Requirement already satisfied: joblib>=1.2.0 in /stck/psaves/miniconda3/envs/newenv1/lib/python3.9/site-packages (from scikit-learn->smt) (1.4.2)\n",
-      "Requirement already satisfied: threadpoolctl>=2.0.0 in /stck/psaves/miniconda3/envs/newenv1/lib/python3.9/site-packages (from scikit-learn->smt) (3.5.0)\n",
-      "Requirement already satisfied: attrs>=22.2.0 in /stck/psaves/miniconda3/envs/newenv1/lib/python3.9/site-packages (from jsonschema>=4.22->jenn->smt) (23.1.0)\n",
-      "Requirement already satisfied: jsonschema-specifications>=2023.03.6 in /stck/psaves/miniconda3/envs/newenv1/lib/python3.9/site-packages (from jsonschema>=4.22->jenn->smt) (2023.12.1)\n",
-      "Requirement already satisfied: referencing>=0.28.4 in /stck/psaves/miniconda3/envs/newenv1/lib/python3.9/site-packages (from jsonschema>=4.22->jenn->smt) (0.35.1)\n",
-      "Requirement already satisfied: rpds-py>=0.7.1 in /stck/psaves/miniconda3/envs/newenv1/lib/python3.9/site-packages (from jsonschema>=4.22->jenn->smt) (0.18.1)\n",
-      "Collecting git+https://github.com/jbussemaker/adsg-core.git@dev\n",
-      "  Cloning https://github.com/jbussemaker/adsg-core.git (to revision dev) to /tmp/pip-req-build-ir_ifw9y\n",
-      "  Running command git clone --filter=blob:none --quiet https://github.com/jbussemaker/adsg-core.git /tmp/pip-req-build-ir_ifw9y\n",
-      "  Running command git checkout -b dev --track origin/dev\n",
-      "  Switched to a new branch 'dev'\n",
-      "  Branch 'dev' set up to track remote branch 'dev' from 'origin'.\n",
-      "  Resolved https://github.com/jbussemaker/adsg-core.git to commit b3df09cb1a7aeb35868a6da12ce13cee7bd6b4d3\n",
-      "  Installing build dependencies ... \u001b[?25ldone\n",
-      "\u001b[?25h  Getting requirements to build wheel ... \u001b[?25ldone\n",
-      "\u001b[?25h  Preparing metadata (pyproject.toml) ... \u001b[?25ldone\n",
-      "\u001b[?25hRequirement already satisfied: networkx~=2.6 in /stck/psaves/miniconda3/envs/newenv1/lib/python3.9/site-packages (from adsg-core==1.1.0) (2.8.8)\n",
-      "Requirement already satisfied: lxml in /stck/psaves/miniconda3/envs/newenv1/lib/python3.9/site-packages (from adsg-core==1.1.0) (5.2.2)\n",
-      "Requirement already satisfied: pydot in /stck/psaves/miniconda3/envs/newenv1/lib/python3.9/site-packages (from adsg-core==1.1.0) (3.0.1)\n",
-      "Requirement already satisfied: cached-property>=1.5 in /stck/psaves/miniconda3/envs/newenv1/lib/python3.9/site-packages (from adsg-core==1.1.0) (1.5.2)\n",
-      "Requirement already satisfied: appdirs in /stck/psaves/miniconda3/envs/newenv1/lib/python3.9/site-packages (from adsg-core==1.1.0) (1.4.4)\n",
-      "Requirement already satisfied: numpy<2.0 in /stck/psaves/miniconda3/envs/newenv1/lib/python3.9/site-packages (from adsg-core==1.1.0) (1.23.5)\n",
-      "Requirement already satisfied: scipy~=1.9 in /stck/psaves/miniconda3/envs/newenv1/lib/python3.9/site-packages (from adsg-core==1.1.0) (1.11.3)\n",
-      "Requirement already satisfied: pandas in /stck/psaves/miniconda3/envs/newenv1/lib/python3.9/site-packages (from adsg-core==1.1.0) (2.2.2)\n",
-      "Requirement already satisfied: numba~=0.56 in /stck/psaves/miniconda3/envs/newenv1/lib/python3.9/site-packages (from adsg-core==1.1.0) (0.60.0)\n",
-      "Requirement already satisfied: llvmlite<0.44,>=0.43.0dev0 in /stck/psaves/miniconda3/envs/newenv1/lib/python3.9/site-packages (from numba~=0.56->adsg-core==1.1.0) (0.43.0)\n",
-      "Requirement already satisfied: python-dateutil>=2.8.2 in /stck/psaves/miniconda3/envs/newenv1/lib/python3.9/site-packages (from pandas->adsg-core==1.1.0) (2.8.2)\n",
-      "Requirement already satisfied: pytz>=2020.1 in /stck/psaves/miniconda3/envs/newenv1/lib/python3.9/site-packages (from pandas->adsg-core==1.1.0) (2024.1)\n",
-      "Requirement already satisfied: tzdata>=2022.7 in /stck/psaves/miniconda3/envs/newenv1/lib/python3.9/site-packages (from pandas->adsg-core==1.1.0) (2024.1)\n",
-      "Requirement already satisfied: pyparsing>=3.0.9 in /stck/psaves/miniconda3/envs/newenv1/lib/python3.9/site-packages (from pydot->adsg-core==1.1.0) (3.0.9)\n",
-      "Requirement already satisfied: six>=1.5 in /stck/psaves/miniconda3/envs/newenv1/lib/python3.9/site-packages (from python-dateutil>=2.8.2->pandas->adsg-core==1.1.0) (1.16.0)\n",
-=======
->>>>>>> 5f7ad79a
-      "Requirement already satisfied: smt in /stck/psaves/miniconda3/envs/newenv1/lib/python3.9/site-packages (2.6.2)\n",
-      "Requirement already satisfied: scikit-learn in /stck/psaves/miniconda3/envs/newenv1/lib/python3.9/site-packages (from smt) (1.4.0)\n",
-      "Requirement already satisfied: pyDOE3 in /stck/psaves/miniconda3/envs/newenv1/lib/python3.9/site-packages (from smt) (1.0.3)\n",
-      "Requirement already satisfied: scipy in /stck/psaves/miniconda3/envs/newenv1/lib/python3.9/site-packages (from smt) (1.11.3)\n",
-      "Requirement already satisfied: jenn in /stck/psaves/miniconda3/envs/newenv1/lib/python3.9/site-packages (from smt) (1.0.6)\n",
-      "Requirement already satisfied: jsonpointer>=2.4 in /stck/psaves/miniconda3/envs/newenv1/lib/python3.9/site-packages (from jenn->smt) (3.0.0)\n",
-      "Requirement already satisfied: jsonschema>=4.22 in /stck/psaves/miniconda3/envs/newenv1/lib/python3.9/site-packages (from jenn->smt) (4.22.0)\n",
-      "Requirement already satisfied: orjson>=3.9 in /stck/psaves/miniconda3/envs/newenv1/lib/python3.9/site-packages (from jenn->smt) (3.10.6)\n",
-      "Requirement already satisfied: numpy>=1.22 in /stck/psaves/miniconda3/envs/newenv1/lib/python3.9/site-packages (from jenn->smt) (1.23.5)\n",
-      "Requirement already satisfied: joblib>=1.2.0 in /stck/psaves/miniconda3/envs/newenv1/lib/python3.9/site-packages (from scikit-learn->smt) (1.4.2)\n",
-      "Requirement already satisfied: threadpoolctl>=2.0.0 in /stck/psaves/miniconda3/envs/newenv1/lib/python3.9/site-packages (from scikit-learn->smt) (3.5.0)\n",
-      "Requirement already satisfied: attrs>=22.2.0 in /stck/psaves/miniconda3/envs/newenv1/lib/python3.9/site-packages (from jsonschema>=4.22->jenn->smt) (23.1.0)\n",
-      "Requirement already satisfied: jsonschema-specifications>=2023.03.6 in /stck/psaves/miniconda3/envs/newenv1/lib/python3.9/site-packages (from jsonschema>=4.22->jenn->smt) (2023.12.1)\n",
-      "Requirement already satisfied: referencing>=0.28.4 in /stck/psaves/miniconda3/envs/newenv1/lib/python3.9/site-packages (from jsonschema>=4.22->jenn->smt) (0.35.1)\n",
-      "Requirement already satisfied: rpds-py>=0.7.1 in /stck/psaves/miniconda3/envs/newenv1/lib/python3.9/site-packages (from jsonschema>=4.22->jenn->smt) (0.18.1)\n"
-     ]
-    }
-   ],
-   "source": [
-<<<<<<< HEAD
-    "!pip install configspace==0.6.1\n",
-    "#!pip install adsg_core --pre\n",
-    "#!pip install adsg-core[nb]\n",
-    "\n",
-    "#to install smt\n",
-    "!pip install smt\n",
-    "\n",
-    "!pip install git+https://github.com/jbussemaker/adsg-core.git@dev\n",
-    "\n",
-    "#to have the latest version\n",
-    "!pip install smt --pre\n"
-=======
-    "# to install smt\n",
-    "!pip install smt"
->>>>>>> 5f7ad79a
+
    ]
   },
   {
@@ -191,7 +108,6 @@
    "metadata": {},
    "outputs": [],
    "source": [
-<<<<<<< HEAD
     "#to ignore warning messages\n",
     "import warnings\n",
     "warnings.filterwarnings(\"ignore\")\n",
@@ -228,23 +144,18 @@
     "\n",
     "from smt.utils.design_space import (\n",
     "    ArchDesignSpaceGraph,\n",
-=======
-    "from smt.utils.design_space import (\n",
->>>>>>> 5f7ad79a
+
     "    DesignSpace,\n",
     "    FloatVariable,\n",
     "    IntegerVariable,\n",
     "    OrdinalVariable,\n",
     "    CategoricalVariable,\n",
-<<<<<<< HEAD
     ")\n",
     "from adsg_core.graph.graph_edges import EdgeType\n",
     "import plotly.io as pio\n",
     "pio.renderers.default='notebook'\n",
     "from smt.utils.design_space import ensure_design_space\n"
-=======
-    ")"
->>>>>>> 5f7ad79a
+
    ]
   },
   {
@@ -316,15 +227,6 @@
      "output_type": "stream",
      "text": [
       "Data encoded: \n",
-<<<<<<< HEAD
-      " [[ 0.          1.          2.          0.72339664]\n",
-      " [ 0.          2.          1.          0.48105205]\n",
-      " [ 1.          0.          2.          0.17240634]\n",
-      " [ 1.          0.         -0.          0.87990382]\n",
-      " [ 1.          0.          2.          0.16811015]]\n",
-      "Data in initial space: \n",
-      " [['A', 'D', 2.0, 0.7233966383505663], ['A', 'E', 1.0, 0.48105205278872476], ['B', 'C', 2.0, 0.17240633644362413], ['B', 'C', -0.0, 0.8799038248668171], ['B', 'C', 2.0, 0.16811014980997951]]\n"
-=======
       " [[0.         2.         1.         0.50141714]\n",
       " [1.         0.         1.         0.48517298]\n",
       " [0.         1.         2.         0.83539973]\n",
@@ -332,7 +234,6 @@
       " [0.         2.         1.         0.5664969 ]]\n",
       "Data in initial space: \n",
       " [['A', 'E', 1.0, 0.5014171417556681], ['B', 'C', 1.0, 0.48517297677504534], ['A', 'D', 2.0, 0.835399731580032], ['A', 'C', 1.0, 0.6590074713239295], ['A', 'E', 1.0, 0.5664968989411066]]\n"
->>>>>>> 5f7ad79a
      ]
     }
    ],
@@ -357,17 +258,10 @@
      "text": [
       "Which variables are active \n",
       " [[ True  True  True  True]\n",
-<<<<<<< HEAD
       " [ True  True  True  True]\n",
       " [ True False  True  True]\n",
       " [ True False  True  True]\n",
       " [ True False  True  True]]\n"
-=======
-      " [ True False  True  True]\n",
-      " [ True  True  True  True]\n",
-      " [ True  True  True  True]\n",
-      " [ True  True  True  True]]\n"
->>>>>>> 5f7ad79a
      ]
     }
    ],
@@ -466,19 +360,12 @@
      "output_type": "stream",
      "text": [
       "Data encoded: \n",
-<<<<<<< HEAD
       " [[0.59113267 0.889812   1.43795594]\n",
       " [0.92579169 1.04417172 4.43938601]\n",
       " [0.55936887 0.8485448  4.47086478]\n",
       " [0.60566526 0.20722261 5.13021323]\n",
       " [0.54840481 1.10410051 4.93602065]]\n",
-=======
-      " [[0.31711655 0.1616406  2.58306429]\n",
-      " [0.49960756 0.62928794 2.96869517]\n",
-      " [0.11611917 0.63034393 2.74785997]\n",
-      " [0.44327097 0.3821734  3.78969088]\n",
-      " [0.32158259 1.88724976 1.06429242]]\n",
->>>>>>> 5f7ad79a
+
       "Is_acting: \n",
       " [[ True  True  True]\n",
       " [ True  True  True]\n",
