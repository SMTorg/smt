--- conflicted
+++ resolved
@@ -102,7 +102,7 @@
         )
         self.options.declare(
             "alpha", 
-            default=0.1, 
+            default=0.05, 
             types=(int, float), 
             desc="optimizer learning rate",
         )
@@ -120,7 +120,7 @@
         )
         self.options.declare(
             "lambd", 
-            default=0.1, 
+            default=0.01, 
             types=(int, float), 
             desc="regularization coefficient",
         )
@@ -132,8 +132,8 @@
         )
         self.options.declare(
             "mini_batch_size",
-            default=1_000_000,  
-            types=int,  # note: jenn supports None, but options_dictionary throws an error if types=(None, int)
+            default=-1,  
+            types=int,  
             desc="split data into batches of specified size",
         )
         self.options.declare(
@@ -144,13 +144,13 @@
         )
         self.options.declare(
             "num_iterations",
-            default=100,
+            default=1000,
             types=int,
             desc="number of optimizer iterations per mini-batch",
         )
         self.options.declare(
             "seed",
-            default=None,
+            default=-1,
             types=int,
             desc="random seed to control repeatability",
         )
@@ -186,11 +186,11 @@
             beta1=self.options["beta1"],
             beta2=self.options["beta2"],
             epochs=self.options["num_epochs"],
-            batch_size=self.options["mini_batch_size"],
+            batch_size=None if self.options["mini_batch_size"] < 0 else self.options["mini_batch_size"],
             max_iter=self.options["num_iterations"],
             is_backtracking=self.options["is_backtracking"],
             is_verbose=self.options["is_print"],
-            random_state=self.options["seed"],
+            random_state=None if self.options["seed"] < 0 else self.options["seed"],
         )
         self.model.fit(X, Y, J, **kwargs)
 
@@ -198,112 +198,4 @@
         return self.model.predict(x.T).T
 
     def _predict_derivatives(self, x, kx):
-<<<<<<< HEAD
         return self.model.predict_partials(x.T)[:, kx, :].T
-=======
-        """
-        API method: predict partials using appropriate methods from the neural_network.py module
-
-        :param  x: np.ndarray[n, nx] -- Input values for the prediction points
-        :param kx: int -- The 0-based index of the input variable with respect to which derivatives are desired
-        :return: dy_dx: np.ndarray[n, ny] -- partial derivatives
-        """
-        return self.model.gradient(x.T)[:, kx, :].T
-
-    def plot_training_history(self):
-        if self._is_trained:
-            self.model.plot_training_history()
-
-    def goodness_of_fit(self, xv, yv, dyv_dxv):
-        """
-        Compute metrics to evaluate goodness of fit and show actual by predicted plot
-
-        :param xv: np.ndarray[n, nx], x validation points
-        :param yv: np.ndarray[n, 1], y validation response
-        :param dyv_dxv: np.ndarray[n, ny], dydx validation derivatives
-        """
-        # Store current training points
-        training_points = self.training_points
-
-        # Replace training points with test (validation) points
-        load_smt_data(self, xv, yv, dyv_dxv)
-
-        # Convert from SMT format to a more convenient format for GENN
-        X, Y, J = smt_to_genn(self.training_points)
-
-        # Generate goodness of fit plots
-        self.model.goodness_of_fit(X, Y)
-
-        # Restore training points
-        self.training_points = training_points
-
-
-def run_example(is_gradient_enhancement=True):  # pragma: no cover
-    """Test and demonstrate GENN using a 1D example"""
-    import matplotlib.pyplot as plt
-
-    # Test function
-    def f(x):
-        return x * np.sin(x)
-
-    def df_dx(x):
-        return np.sin(x) + x * np.cos(x)
-
-    # Domain
-    lb = -np.pi
-    ub = np.pi
-
-    # Training data
-    m = 4
-    xt = np.linspace(lb, ub, m)
-    yt = f(xt)
-    dyt_dxt = df_dx(xt)
-
-    # Validation data
-    xv = lb + np.random.rand(30, 1) * (ub - lb)
-    yv = f(xv)
-    dyv_dxv = df_dx(xv)
-
-    # Initialize GENN object
-    genn = GENN()
-    genn.options["alpha"] = 0.1
-    genn.options["beta1"] = 0.9
-    genn.options["beta2"] = 0.99
-    genn.options["lambd"] = 0.1
-    genn.options["gamma"] = int(is_gradient_enhancement)
-    genn.options["deep"] = 2
-    genn.options["wide"] = 6
-    genn.options["mini_batch_size"] = 64
-    genn.options["num_epochs"] = 20
-    genn.options["num_iterations"] = 100
-    genn.options["is_print"] = True
-
-    # Load data
-    load_smt_data(genn, xt, yt, dyt_dxt)
-
-    # Train
-    genn.train()
-    genn.plot_training_history()
-    genn.goodness_of_fit(xv, yv, dyv_dxv)
-
-    # Plot comparison
-    if genn.options["gamma"] == 1.0:
-        title = "with gradient enhancement"
-    else:
-        title = "without gradient enhancement"
-    x = np.arange(lb, ub, 0.01)
-    y = f(x)
-    y_pred = genn.predict_values(x)
-    fig, ax = plt.subplots()
-    ax.plot(x, y_pred)
-    ax.plot(x, y, "k--")
-    ax.plot(xv, yv, "ro")
-    ax.plot(xt, yt, "k+", mew=3, ms=10)
-    ax.set(xlabel="x", ylabel="y", title=title)
-    ax.legend(["Predicted", "True", "Test", "Train"])
-    plt.show()
-
-
-if __name__ == "__main__":  # pragma: no cover
-    run_example(is_gradient_enhancement=True)
->>>>>>> 006694e8
