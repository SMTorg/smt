"""
Author: Dr. Mohamed A. Bouhlel <mbouhlel@umich.edu>

This package is distributed under New BSD license.
"""
<<<<<<< HEAD

from __future__ import division
=======
import warnings
import numpy as np
>>>>>>> edd4d2b8

from smt.surrogate_models.krg_based import KrgBased
from smt.utils.kriging_utils import componentwise_distance


class KRG(KrgBased):
    def _initialize(self):
        super(KRG, self)._initialize()
        self.name = "Kriging"

    def _componentwise_distance(self, dx, opt=0):
        d = componentwise_distance(dx, self.options["corr"], self.nx)
        return d<|MERGE_RESOLUTION|>--- conflicted
+++ resolved
@@ -3,13 +3,6 @@
 
 This package is distributed under New BSD license.
 """
-<<<<<<< HEAD
-
-from __future__ import division
-=======
-import warnings
-import numpy as np
->>>>>>> edd4d2b8
 
 from smt.surrogate_models.krg_based import KrgBased
 from smt.utils.kriging_utils import componentwise_distance
