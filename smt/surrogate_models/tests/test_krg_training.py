#!/usr/bin/env python3
# -*- coding: utf-8 -*-
"""
Created on Mon Mar 23 15:20:29 2020

@author: ninamoello
"""

from __future__ import print_function, division
import numpy as np
import random
import unittest
from smt.utils.sm_test_case import SMTestCase
from smt.utils.kriging_utils import (
    abs_exp,
    squar_exp,
    act_exp,
    cross_distances,
    componentwise_distance,
    standardization,
    matern52,
    matern32,
)
from smt.sampling_methods.lhs import LHS
from smt.surrogate_models import KRG, MGP

print_output = False


class Test(SMTestCase):
    def setUp(self):
        eps = 1e-8
        xlimits = np.asarray([[0, 1], [0, 1]])
        self.random = np.random.RandomState(42)
        lhs = LHS(xlimits=xlimits, random_state=self.random)
        X = lhs(8)
        y = LHS(xlimits=np.asarray([[0, 1]]), random_state=self.random)(8)
        X_norma, y_norma, X_offset, y_mean, X_scale, y_std = standardization(X, y)
        D, ij = cross_distances(X_norma)
        theta = self.random.rand(2)
        corr_str = ["abs_exp", "squar_exp", "act_exp", "matern32", "matern52"]
        corr_def = [abs_exp, squar_exp, act_exp, matern32, matern52]

        self.eps = eps
        self.X = X
        self.y = y
        (
            self.X_norma,
            self.y_norma,
            self.X_offset,
            self.y_mean,
            self.X_scale,
            self.y_std,
        ) = (
            X_norma,
            y_norma,
            X_offset,
            y_mean,
            X_scale,
            y_std,
        )
        self.D, self.ij = D, ij
        self.theta = theta
        self.corr_str = corr_str
        self.corr_def = corr_def

<<<<<<< HEAD
        def test_noise_estimation(self):
            xt = np.array([[0.0], [1.0], [2.0], [3.0], [4.0]])
            yt = np.array([0.0, 1.0, 1.5, 0.9, 1.0])
            sm = KRG(hyper_opt="Cobyla", eval_noise=True, noise0=1e-4)

            sm.set_training_values(xt, yt)
            sm.train()
            x = np.linspace(0, 4, 100)
            y = sm.predict_values(x)
            self.assert_error(
                np.array(sm.optimal_theta), np.array([0.11798507]), 1e-5, 1e-5
            )
=======
    def test_noise_estimation(self):
        xt = np.array([[0.0], [1.0], [2.0], [3.0], [4.0]])
        yt = np.array([0.0, 1.0, 1.5, 0.9, 1.0])
        sm = KRG(hyper_opt="Cobyla", eval_noise=True, noise0=[1e-4])

        sm.set_training_values(xt, yt)
        sm.train()
        x = np.linspace(0, 4, 100)
        y = sm.predict_values(x)
        self.assert_error(
            np.array(sm.optimal_theta), np.array([0.11798507]), 1e-5, 1e-5
        )
>>>>>>> 30f380bf

    def test_corr_derivatives(self):
        for ind, corr in enumerate(self.corr_def):  # For every kernel
            self.corr_str[ind] = self.corr_def[ind]
            D = componentwise_distance(self.D, self.corr_str, self.X.shape[1])

            k = corr(self.theta, D)
            K = np.eye(self.X.shape[0])
            K[self.ij[:, 0], self.ij[:, 1]] = k[:, 0]
            K[self.ij[:, 1], self.ij[:, 0]] = k[:, 0]
            grad_norm_all = []
            diff_norm_all = []
            ind_theta = []
            for i, theta_i in enumerate(self.theta):
                eps_theta = np.zeros(self.theta.shape)
                eps_theta[i] = self.eps

                k_dk = corr(self.theta + eps_theta, D)

                K_dk = np.eye(self.X.shape[0])
                K_dk[self.ij[:, 0], self.ij[:, 1]] = k_dk[:, 0]
                K_dk[self.ij[:, 1], self.ij[:, 0]] = k_dk[:, 0]

                grad_eps = (K_dk - K) / self.eps

                dk = corr(self.theta, D, grad_ind=i)
                dK = np.zeros((self.X.shape[0], self.X.shape[0]))
                dK[self.ij[:, 0], self.ij[:, 1]] = dk[:, 0]
                dK[self.ij[:, 1], self.ij[:, 0]] = dk[:, 0]
                grad_norm_all.append(np.linalg.norm(dK))
                diff_norm_all.append(np.linalg.norm(grad_eps))
                ind_theta.append(r"$x_%d$" % i)
            self.assert_error(
                np.array(grad_norm_all), np.array(diff_norm_all), 1e-5, 1e-5
            )  # from utils/smt_test_case.py

    def test_corr_hessian(self):
        for ind, corr in enumerate(self.corr_def):  # For every kernel
            self.corr_str[ind] = self.corr_def[ind]
            D = componentwise_distance(self.D, self.corr_str, self.X.shape[1])

            grad_norm_all = []
            diff_norm_all = []
            for i, theta_i in enumerate(self.theta):
                k = corr(self.theta, D, grad_ind=i)

                K = np.eye(self.X.shape[0])
                K[self.ij[:, 0], self.ij[:, 1]] = k[:, 0]
                K[self.ij[:, 1], self.ij[:, 0]] = k[:, 0]
                for j, omega_j in enumerate(self.theta):
                    eps_omega = np.zeros(self.theta.shape)
                    eps_omega[j] = self.eps

                    k_dk = corr(self.theta + eps_omega, D, grad_ind=i)

                    K_dk = np.eye(self.X.shape[0])
                    K_dk[self.ij[:, 0], self.ij[:, 1]] = k_dk[:, 0]
                    K_dk[self.ij[:, 1], self.ij[:, 0]] = k_dk[:, 0]

                    grad_eps = (K_dk - K) / self.eps

                    dk = corr(self.theta, D, grad_ind=i, hess_ind=j)
                    dK = np.zeros((self.X.shape[0], self.X.shape[0]))
                    dK[self.ij[:, 0], self.ij[:, 1]] = dk[:, 0]
                    dK[self.ij[:, 1], self.ij[:, 0]] = dk[:, 0]

                    grad_norm_all.append(np.linalg.norm(dK))
                    diff_norm_all.append(np.linalg.norm(grad_eps))

            self.assert_error(
                np.array(grad_norm_all), np.array(diff_norm_all), 1e-5, 1e-5
            )  # from utils/smt_test_case.py

    def test_likelihood_derivatives(self):
        for corr_str in [
            "abs_exp",
            "squar_exp",
            "act_exp",
            "matern32",
            "matern52",
        ]:  # For every kernel
            for poly_str in ["constant", "linear", "quadratic"]:  # For every method
                if corr_str == "act_exp":
                    kr = MGP(print_global=False)
                    theta = self.random.rand(4)
                else:
                    kr = KRG(print_global=False)
                    theta = self.theta
                kr.options["poly"] = poly_str
                kr.options["corr"] = corr_str
                kr.set_training_values(self.X, self.y)
                kr.train()

                grad_red, dpar = kr._reduced_likelihood_gradient(theta)
                red, par = kr._reduced_likelihood_function(theta)

                grad_norm_all = []
                diff_norm_all = []
                ind_theta = []
                for i, theta_i in enumerate(theta):
                    eps_theta = theta.copy()
                    eps_theta[i] = eps_theta[i] + self.eps

                    red_dk, par_dk = kr._reduced_likelihood_function(eps_theta)
                    dred_dk = (red_dk - red) / self.eps

                    grad_norm_all.append(grad_red[i])
                    diff_norm_all.append(float(dred_dk))
                    ind_theta.append(r"$x_%d$" % i)

                grad_norm_all = np.atleast_2d(grad_norm_all)
                diff_norm_all = np.atleast_2d(diff_norm_all).T
                self.assert_error(
                    grad_norm_all, diff_norm_all, atol=1e-5, rtol=1e-3
                )  # from utils/smt_test_case.py

    def test_likelihood_hessian(self):
        for corr_str in [
            "abs_exp",
            "squar_exp",
            "act_exp",
            "matern32",
            "matern52",
        ]:  # For every kernel
            for poly_str in ["constant", "linear", "quadratic"]:  # For every method
                if corr_str == "act_exp":
                    kr = MGP(print_global=False)
                    theta = self.random.rand(4)
                else:
                    kr = KRG(print_global=False)
                    theta = self.theta
                kr.options["poly"] = poly_str
                kr.options["corr"] = corr_str
                kr.set_training_values(self.X, self.y)
                kr.train()
                grad_red, dpar = kr._reduced_likelihood_gradient(theta)

                hess, hess_ij, _ = kr._reduced_likelihood_hessian(theta)
                Hess = np.zeros((theta.shape[0], theta.shape[0]))
                Hess[hess_ij[:, 0], hess_ij[:, 1]] = hess[:, 0]
                Hess[hess_ij[:, 1], hess_ij[:, 0]] = hess[:, 0]

                grad_norm_all = []
                diff_norm_all = []
                ind_theta = []
                for j, omega_j in enumerate(theta):
                    eps_omega = theta.copy()
                    eps_omega[j] += self.eps

                    grad_red_eps, _ = kr._reduced_likelihood_gradient(eps_omega)
                    for i, theta_i in enumerate(theta):

                        hess_eps = (grad_red_eps[i] - grad_red[i]) / self.eps

                        grad_norm_all.append(
                            np.linalg.norm(Hess[i, j]) / np.linalg.norm(Hess)
                        )
                        diff_norm_all.append(
                            np.linalg.norm(hess_eps) / np.linalg.norm(Hess)
                        )
                        ind_theta.append(r"$x_%d,x_%d$" % (j, i))
                self.assert_error(
                    np.array(grad_norm_all),
                    np.array(diff_norm_all),
                    atol=1e-5,
                    rtol=1e-3,
                )  # from utils/smt_test_case.py

    def test_derivatives_variances(self):
        print("test")
        for corr_str in [
            "abs_exp",
            "squar_exp",
            "matern32",
            "matern52",
        ]:
            kr = KRG(print_global=False)
            kr.options["poly"] = "constant"
            kr.options["corr"] = corr_str
            kr.set_training_values(self.X, self.y)
            kr.train()

            e = 1e-6
            xa = random.random()
            xb = random.random()
            x_valid = [[xa, xb], [xa + e, xb], [xa - e, xb], [xa, xb + e], [xa, xb - e]]

            y_predicted = kr.predict_variances(np.array(x_valid))
            y_jacob = np.zeros((2, 5))

            for i in range(np.shape(x_valid)[0]):
                l = kr.predict_derivatives_variances(np.atleast_2d(x_valid[i]))[0]
                y_jacob[:, i] = l

            diff_g = (y_predicted[1][0] - y_predicted[2][0]) / (2 * e)
            diff_d = (y_predicted[3][0] - y_predicted[4][0]) / (2 * e)

            jac_rel_error1 = abs((y_jacob[0] - diff_g) / y_jacob[0])
            self.assert_error(jac_rel_error1, 1e-3, atol=0.01, rtol=0.01)

            jac_rel_error2 = abs((y_jacob[1] - diff_d) / y_jacob[1])
            self.assert_error(jac_rel_error2, 1e-3, atol=0.01, rtol=0.01)

    #      jac_rel_error = (jac_rel_error1 + jac_rel_error2) / 2


if __name__ == "__main__":
    print_output = True
    unittest.main()<|MERGE_RESOLUTION|>--- conflicted
+++ resolved
@@ -64,20 +64,6 @@
         self.corr_str = corr_str
         self.corr_def = corr_def
 
-<<<<<<< HEAD
-        def test_noise_estimation(self):
-            xt = np.array([[0.0], [1.0], [2.0], [3.0], [4.0]])
-            yt = np.array([0.0, 1.0, 1.5, 0.9, 1.0])
-            sm = KRG(hyper_opt="Cobyla", eval_noise=True, noise0=1e-4)
-
-            sm.set_training_values(xt, yt)
-            sm.train()
-            x = np.linspace(0, 4, 100)
-            y = sm.predict_values(x)
-            self.assert_error(
-                np.array(sm.optimal_theta), np.array([0.11798507]), 1e-5, 1e-5
-            )
-=======
     def test_noise_estimation(self):
         xt = np.array([[0.0], [1.0], [2.0], [3.0], [4.0]])
         yt = np.array([0.0, 1.0, 1.5, 0.9, 1.0])
@@ -90,7 +76,6 @@
         self.assert_error(
             np.array(sm.optimal_theta), np.array([0.11798507]), 1e-5, 1e-5
         )
->>>>>>> 30f380bf
 
     def test_corr_derivatives(self):
         for ind, corr in enumerate(self.corr_def):  # For every kernel
