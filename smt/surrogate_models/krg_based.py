"""
Author: Dr. Mohamed Amine Bouhlel <mbouhlel@umich.edu>
Some functions are copied from gaussian_process submodule (Scikit-learn 0.14)
This package is distributed under New BSD license.
"""

import numpy as np
from enum import Enum
from scipy import linalg, optimize
from copy import deepcopy
import warnings

from smt.surrogate_models.surrogate_model import SurrogateModel

from smt.utils.kernels import (
    SquarSinExp,
    PowExp,
    Matern52,
    Matern32,
    ActExp,
)
from smt.utils.kriging import (
    differences,
    constant,
    linear,
    quadratic,
    cross_distances,
    gower_componentwise_distances,
    componentwise_distance,
    componentwise_distance_PLS,
    compute_X_cont,
    cross_levels,
    compute_X_cross,
    cross_levels_homo_space,
    MixHrcKernelType,
    matrix_data_corr_levels_cat_matrix,
    matrix_data_corr_levels_cat_mod,
    matrix_data_corr_levels_cat_mod_comps,
)

from smt.utils.misc import standardization
from smt.utils.checks import ensure_2d_array, check_support
from scipy.stats import multivariate_normal as m_norm
from smt.sampling_methods import LHS
from smt.utils.design_space import (
    BaseDesignSpace,
    ensure_design_space,
    CategoricalVariable,
)


class MixIntKernelType(Enum):
    EXP_HOMO_HSPHERE = "EXP_HOMO_HSPHERE"
    HOMO_HSPHERE = "HOMO_HSPHERE"
    CONT_RELAX = "CONT_RELAX"
    GOWER = "GOWER"
    COMPOUND_SYMMETRY = "COMPOUND_SYMMETRY"


class KrgBased(SurrogateModel):
    _regression_types = {"constant": constant, "linear": linear, "quadratic": quadratic}

    _correlation_class={
        "pow_exp": PowExp,
        "abs_exp": PowExp,
        "squar_exp": PowExp,
        "squar_sin_exp": SquarSinExp,
        "matern52": Matern52,
        "matern32": Matern32,
        "act_exp": ActExp,
    }
    name = "KrigingBased"

    def _initialize(self):
        super(KrgBased, self)._initialize()
        declare = self.options.declare
        supports = self.supports
        declare(
            "poly",
            "constant",
            values=("constant", "linear", "quadratic"),
            desc="Regression function type",
            types=(str),
        )
        declare(
            "corr",
            "squar_exp",
            values=(
                "pow_exp",
                "abs_exp",
                "squar_exp",
                "act_exp",
                "matern52",
                "matern32",
            ),
            desc="Correlation function type",
        )
        declare(
            "pow_exp_power",
            1.9,
            types=(float),
            desc="Power for the pow_exp kernel function (valid values in (0.0, 2.0]). \
                This option is set automatically when corr option is squar, abs, or matern.",
        )
        declare(
            "categorical_kernel",
            MixIntKernelType.CONT_RELAX,
            values=[
                MixIntKernelType.CONT_RELAX,
                MixIntKernelType.GOWER,
                MixIntKernelType.EXP_HOMO_HSPHERE,
                MixIntKernelType.HOMO_HSPHERE,
                MixIntKernelType.COMPOUND_SYMMETRY,
            ],
            desc="The kernel to use for categorical inputs. Only for non continuous Kriging",
        )
        declare(
            "hierarchical_kernel",
            MixHrcKernelType.ALG_KERNEL,
            values=[
                MixHrcKernelType.ALG_KERNEL,
                MixHrcKernelType.ARC_KERNEL,
            ],
            desc="The kernel to use for mixed hierarchical inputs. Only for non continuous Kriging",
        )
        declare(
            "nugget",
            100.0 * np.finfo(np.double).eps,
            types=(float),
            desc="a jitter for numerical stability",
        )
        declare(
            "theta0", [1e-2], types=(list, np.ndarray), desc="Initial hyperparameters"
        )
        # In practice, in 1D and for X in [0,1], theta^{-2} in [1e-2,infty), i.e.
        # theta in (0,1e1], is a good choice to avoid overfitting. By standardising
        # X in R, X_norm = (X-X_mean)/X_std, then X_norm in [-1,1] if considering
        # one std intervals. This leads to theta in (0,2e1]
        declare(
            "theta_bounds",
            [1e-6, 2e1],
            types=(list, np.ndarray),
            desc="bounds for hyperparameters",
        )
        declare(
            "hyper_opt",
            "TNC",
            values=("Cobyla", "TNC"),
            desc="Optimiser for hyperparameters optimisation",
            types=str,
        )
        declare(
            "eval_noise",
            False,
            types=bool,
            values=(True, False),
            desc="noise evaluation flag",
        )
        declare(
            "noise0",
            [0.0],
            types=(list, np.ndarray),
            desc="Initial noise hyperparameters",
        )
        declare(
            "noise_bounds",
            [100.0 * np.finfo(np.double).eps, 1e10],
            types=(list, np.ndarray),
            desc="bounds for noise hyperparameters",
        )
        declare(
            "use_het_noise",
            False,
            types=bool,
            values=(True, False),
            desc="heteroscedastic noise evaluation flag",
        )
        declare(
            "n_start",
            10,
            types=int,
            desc="number of optimizer runs (multistart method)",
        )
        declare(
            "xlimits",
            None,
            types=(list, np.ndarray),
            desc="definition of a design space of float (continuous) variables: "
            "array-like of size nx x 2 (lower, upper bounds)",
        )
        declare(
            "design_space",
            None,
            types=(BaseDesignSpace, list, np.ndarray),
            desc="definition of the (hierarchical) design space: "
            "use `smt.utils.design_space.DesignSpace` as the main API. Also accepts list of float variable bounds",
        )
        self.options.declare(
            "random_state",
            default=41,
            types=(type(None), int, np.random.RandomState),
            desc="Numpy RandomState object or seed number which controls random draws \
                for internal optim (set by default to get reproductibility)",
        )
        self.best_iteration_fail = None
        self.nb_ill_matrix = 5
        self.is_acting_points = {}

        supports["derivatives"] = True
        supports["variances"] = True
        supports["variance_derivatives"] = True
        supports["x_hierarchy"] = True

    def _final_initialize(self):
        if isinstance(self.options["random_state"], np.random.RandomState):
            self.random_state = self.options["random_state"]
        elif isinstance(self.options["random_state"], int):
            self.random_state = np.random.RandomState(self.options["random_state"])
        else:
            self.random_state = np.random.RandomState()

        # initialize default power values
        if self.options["corr"] == "squar_exp":
            self.options["pow_exp_power"] = 2.0
        elif self.options["corr"] in [
            "abs_exp",
            "squar_sin_exp",
            "matern32",
            "matern52",
        ]:
            self.options["pow_exp_power"] = 1.0
        self.corr=self._correlation_class[self.options["corr"]](self.options["theta0"])
        # Check the pow_exp_power is >0 and <=2
        assert (
            self.options["pow_exp_power"] > 0 and self.options["pow_exp_power"] <= 2
        ), (
            "The power value for exponential power function can only be >0 and <=2, but %s was given"
            % self.options["pow_exp_power"]
        )
    @property
    def design_space(self) -> BaseDesignSpace:
        xt = self.training_points.get(None)
        if xt is not None:
            xt = xt[0][0]

        if self.options["design_space"] is None:
            self.options["design_space"] = ensure_design_space(
                xt=xt, xlimits=self.options["xlimits"]
            )

        elif not isinstance(self.options["design_space"], BaseDesignSpace):
            ds_input = self.options["design_space"]
            self.options["design_space"] = ensure_design_space(
                xt=xt, xlimits=ds_input, design_space=ds_input
            )
        return self.options["design_space"]

    @property
    def is_continuous(self) -> bool:
        return self.design_space.is_all_cont

    def set_training_values(
        self, xt: np.ndarray, yt: np.ndarray, name=None, is_acting=None
    ) -> None:
        """
        Set training data (values).

        Parameters
        ----------
        xt : np.ndarray[nt, nx] or np.ndarray[nt]
            The input values for the nt training points.
        yt : np.ndarray[nt, ny] or np.ndarray[nt]
            The output values for the nt training points.
        name : str or None
            An optional label for the group of training points being set.
            This is only used in special situations (e.g., multi-fidelity applications).
        is_acting : np.ndarray[nt, nx] or np.ndarray[nt]
            Matrix specifying which of the design variables is acting in a hierarchical design space
        """
        super().set_training_values(xt, yt, name=name)
        if is_acting is not None:
            self.is_acting_points[name] = is_acting

    def _correct_distances_cat_decreed(
        self,
        D,
        is_acting,
        listcatdecreed,
        ij,
        is_acting_y=None,
        mixint_type=MixIntKernelType.CONT_RELAX,
    ):
        indjcat = -1
        for j in listcatdecreed:
            indjcat = indjcat + 1
            if j:
                indicat = -1
                indices = 0
                for v in range(len(self.design_space.design_variables)):
                    if isinstance(
                        self.design_space.design_variables[v], CategoricalVariable
                    ):
                        indicat = indicat + 1
                        if indicat == indjcat:
                            ia2 = np.zeros((len(ij), 2), dtype=bool)
                            if is_acting_y is None:
                                ia2 = (is_acting[:, self.cat_features][:, indjcat])[ij]
                            else:
                                ia2[:, 0] = (
                                    is_acting[:, self.cat_features][:, indjcat]
                                )[ij[:, 0]]
                                ia2[:, 1] = (
                                    is_acting_y[:, self.cat_features][:, indjcat]
                                )[ij[:, 1]]

                            act_inact = ia2[:, 0] ^ ia2[:, 1]
                            act_act = ia2[:, 0] & ia2[:, 1]

                            if mixint_type == MixIntKernelType.CONT_RELAX:
                                val_act = (
                                    np.array([1] * self.n_levels[indjcat])
                                    - self.X2_offset[
                                        indices : indices + self.n_levels[indjcat]
                                    ]
                                ) / self.X2_scale[
                                    indices : indices + self.n_levels[indjcat]
                                ] - (
                                    np.array([0] * self.n_levels[indjcat])
                                    - self.X2_offset[
                                        indices : indices + self.n_levels[indjcat]
                                    ]
                                ) / self.X2_scale[
                                    indices : indices + self.n_levels[indjcat]
                                ]
                                D[:, indices : indices + self.n_levels[indjcat]][
                                    act_inact
                                ] = val_act
                                D[:, indices : indices + self.n_levels[indjcat]][
                                    act_act
                                ] = (
                                    np.sqrt(2)
                                    * D[:, indices : indices + self.n_levels[indjcat]][
                                        act_act
                                    ]
                                )
                            elif mixint_type == MixIntKernelType.GOWER:
                                D[:, indices : indices + 1][act_inact] = (
                                    self.n_levels[indjcat] * 0.5
                                )
                                D[:, indices : indices + 1][act_act] = (
                                    np.sqrt(2) * D[:, indices : indices + 1][act_act]
                                )

                            else:
                                raise ValueError(
                                    "Continuous decreed kernel not implemented"
                                )
                        else:
                            if mixint_type == MixIntKernelType.CONT_RELAX:
                                indices = indices + self.n_levels[indicat]
                            elif mixint_type == MixIntKernelType.GOWER:
                                indices = indices + 1
                    else:
                        indices = indices + 1
        return D

    def _new_train(self):
        # Sampling points X and y
        X = self.training_points[None][0][0]
        y = self.training_points[None][0][1]
        # Get is_acting status from design space model if needed (might correct training points)
        is_acting = self.is_acting_points.get(None)
        if is_acting is None and not self.is_continuous:
            X, is_acting = self.design_space.correct_get_acting(X)
            self.training_points[None][0][0] = X
            self.is_acting_points[None] = is_acting

        # Compute PLS-coefficients (attr of self) and modified X and y (if GEKPLS is used)
        if self.name not in ["Kriging", "MGP", "SGP"]:
            if self.is_continuous:
                X, y = self._compute_pls(X.copy(), y.copy())

        self._check_param()
        self.X_train = X
        self.is_acting_train = is_acting
        self._corr_params = None
        _, self.cat_features = compute_X_cont(self.X_train, self.design_space)
        D = None  # For SGP, D is not computed at all
        # Center and scale X and y
        (
            self.X_norma,
            self.y_norma,
            self.X_offset,
            self.y_mean,
            self.X_scale,
            self.y_std,
        ) = standardization(X.copy(), y.copy())

        if not self.options["eval_noise"]:
            self.optimal_noise = np.array(self.options["noise0"])
        elif self.options["use_het_noise"]:
            # hetGP works with unique design variables when noise variance are not given
            (
                self.X_norma,
                index_unique,
                nt_reps,
            ) = np.unique(self.X_norma, return_inverse=True, return_counts=True, axis=0)
            self.nt = self.X_norma.shape[0]

            # computing the mean of the output per unique design variable (see Binois et al., 2018)
            y_norma_unique = []
            for i in range(self.nt):
                y_norma_unique.append(np.mean(self.y_norma[index_unique == i]))
            # pointwise sensible estimates of the noise variances (see Ankenman et al., 2010)
            self.optimal_noise = self.options["noise0"] * np.ones(self.nt)
            for i in range(self.nt):
                diff = self.y_norma[index_unique == i] - y_norma_unique[i]
                if np.sum(diff**2) != 0.0:
                    self.optimal_noise[i] = np.std(diff, ddof=1) ** 2
            self.optimal_noise = self.optimal_noise / nt_reps
            self.y_norma = y_norma_unique

        if not (self.is_continuous):
            D, self.ij, X_cont = gower_componentwise_distances(
                X=X,
                x_is_acting=is_acting,
                design_space=self.design_space,
                hierarchical_kernel=self.options["hierarchical_kernel"],
            )
            self.Lij, self.n_levels = cross_levels(
                X=self.X_train, ij=self.ij, design_space=self.design_space
            )
            listcatdecreed = self.design_space.is_conditionally_acting[
                self.cat_features
            ]
            if np.any(listcatdecreed):
                D = self._correct_distances_cat_decreed(
                    D,
                    is_acting,
                    listcatdecreed,
                    self.ij,
                    mixint_type=MixIntKernelType.GOWER,
                )
            if self.options["categorical_kernel"] == MixIntKernelType.CONT_RELAX:
                X2, _ = self.design_space.unfold_x(X)
                (
                    self.X2_norma,
                    _,
                    self.X2_offset,
                    _,
                    self.X2_scale,
                    _,
                ) = standardization(X2.copy(), y.copy())
                D, _ = cross_distances(self.X2_norma)
                self.Lij, self.n_levels = cross_levels(
                    X=self.X_train, ij=self.ij, design_space=self.design_space
                )
                listcatdecreed = self.design_space.is_conditionally_acting[
                    self.cat_features
                ]
                if np.any(listcatdecreed):
                    D = self._correct_distances_cat_decreed(
                        D,
                        is_acting,
                        listcatdecreed,
                        self.ij,
                        mixint_type=MixIntKernelType.CONT_RELAX,
                    )

            # Center and scale X_cont and y
            (
                self.X_norma,
                self.y_norma,
                self.X_offset,
                self.y_mean,
                self.X_scale,
                self.y_std,
            ) = standardization(X_cont.copy(), y.copy())

        if self.name not in ["SGP"]:
            if self.is_continuous:
                # Calculate matrix of distances D between samples
                D, self.ij = cross_distances(self.X_norma)

            if np.min(np.sum(np.abs(D), axis=1)) == 0.0:
                warnings.warn(
                    "Warning: multiple x input features have the same value (at least same row twice)."
                )

        ####
        # Regression matrix and parameters
        self.F = self._regression_types[self.options["poly"]](self.X_norma)
        n_samples_F = self.F.shape[0]
        if self.F.ndim > 1:
            p = self.F.shape[1]
        else:
            p = 1
        self._check_F(n_samples_F, p)

        # Optimization
        (
            self.optimal_rlf_value,
            self.optimal_par,
            self.optimal_theta,
        ) = self._optimize_hyperparam(D)
        if self.name in ["MGP"]:
            self._specific_train()
        elif self.name in ["SGP"] and not self.options["use_het_noise"]:
            if self.options["eval_noise"]:
                self.optimal_noise = self.optimal_theta[-1]
                self.optimal_sigma2 = self.optimal_theta[-2]
                self.optimal_theta = self.optimal_theta[:-2]
            else:
                self.optimal_sigma2 = self.optimal_theta[-1]
                self.optimal_theta = self.optimal_theta[:-1]
        else:
            if self.options["eval_noise"] and not self.options["use_het_noise"]:
                self.optimal_noise = self.optimal_theta[-1]
                self.optimal_theta = self.optimal_theta[:-1]
        # if self.name != "MGP":
        #     del self.y_norma, self.D

    def _train(self):
        """
        Train the model
        """
        # outputs['sol'] = self.sol

        self._new_train()

    def _initialize_theta(self, theta, n_levels, cat_features, cat_kernel):
        self.n_levels_origin = n_levels
        if self._corr_params is not None:
            return self._corr_params
        nx = self.nx
        try:
            cat_kernel_comps = self.options["cat_kernel_comps"]
            if cat_kernel_comps is not None:
                n_levels = np.array(cat_kernel_comps)
        except KeyError:
            cat_kernel_comps = None
        try:
            ncomp = self.options["n_comp"]
            try:
                self.pls_coeff_cont
            except AttributeError:
                self.pls_coeff_cont = []
        except KeyError:
            cat_kernel_comps = None
            ncomp = 1e5

        theta_cont_features = np.zeros((len(theta), 1), dtype=bool)
        theta_cat_features = np.ones((len(theta), len(n_levels)), dtype=bool)
        if cat_kernel in [
            MixIntKernelType.EXP_HOMO_HSPHERE,
            MixIntKernelType.HOMO_HSPHERE,
        ]:
            theta_cat_features = np.zeros((len(theta), len(n_levels)), dtype=bool)
        i = 0
        j = 0
        n_theta_cont = 0
        for feat in cat_features:
            if feat:
                if cat_kernel in [
                    MixIntKernelType.EXP_HOMO_HSPHERE,
                    MixIntKernelType.HOMO_HSPHERE,
                ]:
                    theta_cat_features[
                        j : j + int(n_levels[i] * (n_levels[i] - 1) / 2), i
                    ] = [True] * int(n_levels[i] * (n_levels[i] - 1) / 2)
                    j += int(n_levels[i] * (n_levels[i] - 1) / 2)
                i += 1
            else:
                if n_theta_cont < ncomp:
                    theta_cont_features[j] = True
                    theta_cat_features[j] = False
                    j += 1
                    n_theta_cont += 1

        theta_cat_features = (
            [
                np.where(theta_cat_features[:, i_lvl])[0]
                for i_lvl in range(len(n_levels))
            ],
            np.any(theta_cat_features, axis=1) if len(n_levels) > 0 else None,
        )

        self._corr_params = params = (
            cat_kernel_comps,
            ncomp,
            theta_cat_features,
            theta_cont_features,
            nx,
            n_levels,
        )
        return params

    def _matrix_data_corr(
        self,
        corr,
        design_space,
        power,
        theta,
        theta_bounds,
        dx,
        Lij,
        n_levels,
        cat_features,
        cat_kernel,
        x=None,
    ):
        """
        matrix kernel correlation model.

        Parameters
        ----------
        corr: correlation_types
            - The autocorrelation model
        design_space: BaseDesignSpace
            - The design space definition
        theta : list[small_d * n_comp]
            Hyperparameters of the correlation model
        dx: np.ndarray[n_obs * (n_obs - 1) / 2, n_comp]
            - The gower_componentwise_distances between the samples.
        Lij: np.ndarray [n_obs * (n_obs - 1) / 2, 2]
                - The levels corresponding to the indices i and j of the vectors in X.
        n_levels: np.ndarray
                - The number of levels for every categorical variable.
        cat_features: np.ndarray [dim]
            -  Indices of the categorical input dimensions.
         cat_kernel : string
             - The kernel to use for categorical inputs. Only for non continuous Kriging",
        x : np.ndarray[n_obs , n_comp]
            - The input instead of dx for homo_hs prediction
        Returns
        -------
        r: np.ndarray[n_obs * (n_obs - 1) / 2,1]
            An array containing the values of the autocorrelation model.
        """

        # Initialize static parameters
        (
            cat_kernel_comps,
            ncomp,
            theta_cat_features,
            theta_cont_features,
            nx,
            n_levels,
        ) = self._initialize_theta(theta, n_levels, cat_features, cat_kernel)

        # Sampling points X and y
        if "MFK" in self.name:
            if self._lvl < self.nlvl - 1:
                X = self.training_points[self._lvl][0][0]
                y = self.training_points[self._lvl][0][1]
            elif self._lvl == self.nlvl - 1:
                X = self.training_points[None][0][0]
                y = self.training_points[None][0][1]
        else:
            X = self.training_points[None][0][0]
            y = self.training_points[None][0][1]

        if cat_kernel == MixIntKernelType.CONT_RELAX:
            X_pls_space, _ = design_space.unfold_x(X)
            nx = len(theta)

        elif cat_kernel == MixIntKernelType.GOWER:
            X_pls_space = np.copy(X)
        else:
            X_pls_space, _ = compute_X_cont(X, design_space)
        if cat_kernel_comps is not None or ncomp < 1e5:
            if np.size(self.pls_coeff_cont) == 0:
                X, y = self._compute_pls(X_pls_space.copy(), y.copy())
                self.pls_coeff_cont = self.coeff_pls
            if cat_kernel in [MixIntKernelType.GOWER, MixIntKernelType.CONT_RELAX]:
                d = componentwise_distance_PLS(
                    dx,
                    corr,
                    self.options["n_comp"],
                    self.pls_coeff_cont,
                    power,
                    theta=None,
                    return_derivative=False,
                )
                self.corr.theta=theta
                r=self.corr(d)
                return r
            else:
                d_cont = componentwise_distance_PLS(
                    dx[:, np.logical_not(cat_features)],
                    corr,
                    self.options["n_comp"],
                    self.pls_coeff_cont,
                    power,
                    theta=None,
                    return_derivative=False,
                )
        else:
            d = componentwise_distance(
                dx,
                corr,
                nx,
                power,
                theta=None,
                return_derivative=False,
            )
            if cat_kernel in [MixIntKernelType.GOWER, MixIntKernelType.CONT_RELAX]:
                self.corr.theta=theta
                r=self.corr(d)
                return r
            else:
                d_cont = d[:, np.logical_not(cat_features)]
        if self.options["corr"] == "squar_sin_exp":
            if self.options["categorical_kernel"] != MixIntKernelType.GOWER:
                theta_cont_features[-len([self.design_space.is_cat_mask]) :] = (
                    np.atleast_2d(
                        np.array([True] * len([self.design_space.is_cat_mask]))
                    ).T
                )
                theta_cat_features[1][-len([self.design_space.is_cat_mask]) :] = (
                    np.atleast_2d(
                        np.array([False] * len([self.design_space.is_cat_mask]))
                    ).T
                )

        theta_cont = theta[theta_cont_features[:, 0]]
        self.corr.theta=theta_cont
        r_cont=self.corr(d_cont)
        r_cat = np.copy(r_cont) * 0
        r = np.copy(r_cont)
        ##Theta_cat_i loop
        try:
            self.coeff_pls_cat
        except AttributeError:
            self.coeff_pls_cat = []

        theta_cat_kernel = theta
        if len(n_levels) > 0:
            theta_cat_kernel = theta.copy()
            if cat_kernel == MixIntKernelType.EXP_HOMO_HSPHERE:
                theta_cat_kernel[theta_cat_features[1]] *= 0.5 * np.pi / theta_bounds[1]
            elif cat_kernel == MixIntKernelType.HOMO_HSPHERE:
                theta_cat_kernel[theta_cat_features[1]] *= 2.0 * np.pi / theta_bounds[1]
            elif cat_kernel == MixIntKernelType.COMPOUND_SYMMETRY:
                theta_cat_kernel[theta_cat_features[1]] *= 2.0
                theta_cat_kernel[theta_cat_features[1]] -= (
                    theta_bounds[1] + theta_bounds[0]
                )
                theta_cat_kernel[theta_cat_features[1]] *= 1 / (
                    1.000000000001 * theta_bounds[1]
                )

        for i in range(len(n_levels)):
            theta_cat = theta_cat_kernel[theta_cat_features[0][i]]
            if cat_kernel == MixIntKernelType.COMPOUND_SYMMETRY:
                T = np.zeros((n_levels[i], n_levels[i]))
                for tij in range(n_levels[i]):
                    for tji in range(n_levels[i]):
                        if tij == tji:
                            T[tij, tji] = 1
                        else:
                            T[tij, tji] = max(
                                theta_cat[0], 1e-10 - 1 / (n_levels[i] - 1)
                            )
            else:
                T = matrix_data_corr_levels_cat_matrix(
                    i,
                    n_levels,
                    theta_cat,
                    theta_bounds,
                    is_ehh=cat_kernel == MixIntKernelType.EXP_HOMO_HSPHERE,
                )

            if cat_kernel_comps is not None:
                # Sampling points X and y
                X = self.training_points[None][0][0]
                y = self.training_points[None][0][1]
                X_icat = X[:, cat_features]
                X_icat = X_icat[:, i]
                old_n_comp = (
                    self.options["n_comp"] if "n_comp" in self.options else None
                )
                self.options["n_comp"] = int(n_levels[i] / 2 * (n_levels[i] - 1))
                X_full_space = compute_X_cross(X_icat, self.n_levels_origin[i])
                try:
                    self.coeff_pls = self.coeff_pls_cat[i]
                except IndexError:
                    _, _ = self._compute_pls(X_full_space.copy(), y.copy())
                    self.coeff_pls_cat.append(self.coeff_pls)

                if x is not None:
                    x_icat = x[:, cat_features]
                    x_icat = x_icat[:, i]
                    x_full_space = compute_X_cross(x_icat, self.n_levels_origin[i])
                    dx_cat_i = cross_levels_homo_space(
                        x_full_space, self.ij, y=X_full_space
                    )
                else:
                    dx_cat_i = cross_levels_homo_space(X_full_space, self.ij)

                d_cat_i = componentwise_distance_PLS(
                    dx_cat_i,
                    "squar_exp",
                    self.options["n_comp"],
                    self.coeff_pls,
                    power=self.options["pow_exp_power"],
                    theta=None,
                    return_derivative=False,
                )

                matrix_data_corr_levels_cat_mod_comps(
                    i,
                    Lij,
                    r_cat,
                    n_levels,
                    T,
                    d_cat_i,
                    has_cat_kernel=cat_kernel
                    in [
                        MixIntKernelType.EXP_HOMO_HSPHERE,
                        MixIntKernelType.HOMO_HSPHERE,
                    ],
                )
            else:
                matrix_data_corr_levels_cat_mod(
                    i,
                    Lij,
                    r_cat,
                    T,
                    has_cat_kernel=cat_kernel
                    in [
                        MixIntKernelType.EXP_HOMO_HSPHERE,
                        MixIntKernelType.HOMO_HSPHERE,
                        MixIntKernelType.COMPOUND_SYMMETRY,
                    ],
                )

            r = np.multiply(r, r_cat)
            if cat_kernel_comps is not None:
                if old_n_comp is None:
                    self.options._dict.pop("n_comp", None)
                else:
                    self.options["n_comp"] = old_n_comp
        return r

    def _reduced_likelihood_function(self, theta):
        """
        This function determines the BLUP parameters and evaluates the reduced
        likelihood function for the given autocorrelation parameters theta.
        Maximizing this function wrt the autocorrelation parameters theta is
        equivalent to maximizing the likelihood of the assumed joint Gaussian
        distribution of the observations y evaluated onto the design of
        experiments X.

        Parameters
        ----------
        theta: list(n_comp), optional
            - An array containing the autocorrelation parameters at which the
              Gaussian Process model parameters should be determined.

        Returns
        -------
        reduced_likelihood_function_value: real
            - The value of the reduced likelihood function associated to the
              given autocorrelation parameters theta.
        par: dict()
            - A dictionary containing the requested Gaussian Process model
              parameters:
            sigma2
            Gaussian Process variance.
            beta
            Generalized least-squares regression weights for
            Universal Kriging or for Ordinary Kriging.
            gamma
            Gaussian Process weights.
            C
            Cholesky decomposition of the correlation matrix [R].
            Ft
            Solution of the linear equation system : [R] x Ft = F
            Q, G
            QR decomposition of the matrix Ft.
        """
        # Initialize output

        reduced_likelihood_function_value = -np.inf
        par = {}
        # Set up R
        nugget = self.options["nugget"]
        if self.options["eval_noise"]:
            nugget = 0

        noise = self.noise0
        tmp_var = theta
        if self.options["use_het_noise"]:
            noise = self.optimal_noise
        if self.options["eval_noise"] and not self.options["use_het_noise"]:
            theta = tmp_var[0:-1]
            noise = tmp_var[-1]
        if not (self.is_continuous):
            dx = self.D
            if self.options["categorical_kernel"] == MixIntKernelType.CONT_RELAX:
                if "MFK" in self.name:
                    if (
                        self._lvl == self.nlvl - 1
                    ):  # highest fidelity identified by the key None
                        X2, _ = self.design_space.unfold_x(
                            self.training_points[None][0][0]
                        )
                        self.X2_norma[str(self._lvl)] = (
                            X2 - self.X2_offset
                        ) / self.X2_scale
                        dx, _ = cross_distances(self.X2_norma[str(self._lvl)])
                    elif self._lvl < self.nlvl - 1:
                        X2, _ = self.design_space.unfold_x(
                            self.training_points[self._lvl][0][0]
                        )
                        self.X2_norma[str(self._lvl)] = (
                            X2 - self.X2_offset
                        ) / self.X2_scale
                        dx, _ = cross_distances(self.X2_norma[str(self._lvl)])
                else:
                    X2, _ = self.design_space.unfold_x(self.training_points[None][0][0])
                    (
                        self.X2_norma,
                        _,
                        self.X2_offset,
                        _,
                        self.X2_scale,
                        _,
                    ) = standardization(X2, self.training_points[None][0][1])
                    dx, _ = cross_distances(self.X2_norma)

            r = self._matrix_data_corr(
                corr=self.options["corr"],
                design_space=self.design_space,
                power=self.options["pow_exp_power"],
                theta=theta,
                theta_bounds=self.options["theta_bounds"],
                dx=dx,
                Lij=self.Lij,
                n_levels=self.n_levels,
                cat_features=self.cat_features,
                cat_kernel=self.options["categorical_kernel"],
            ).reshape(-1, 1)
        else:
            self.corr.theta=theta
            r=self.corr(self.D).reshape(-1,1)
        R = np.eye(self.nt) * (1.0 + nugget + noise)
        R[self.ij[:, 0], self.ij[:, 1]] = r[:, 0]
        R[self.ij[:, 1], self.ij[:, 0]] = r[:, 0]
        # Cholesky decomposition of R

        try:
            C = linalg.cholesky(R, lower=True)
        except (linalg.LinAlgError, ValueError) as e:
            print("exception : ", e)
            print(np.linalg.eig(R)[0])
            return reduced_likelihood_function_value, par
        if linalg.svd(R, compute_uv=False)[-1] < 1.1 * nugget:
            warnings.warn(
                "R is too ill conditioned. Poor combination "
                "of regression model and observations."
            )

        # Get generalized least squared solution
        Ft = linalg.solve_triangular(C, self.F, lower=True)
        Q, G = linalg.qr(Ft, mode="economic")
        sv = linalg.svd(G, compute_uv=False)
        rcondG = sv[-1] / sv[0]
        if rcondG < 1e-10:
            # Check F
            sv = linalg.svd(self.F, compute_uv=False)
            condF = sv[0] / sv[-1]
            if condF > 1e15:
                raise Exception(
                    "F is too ill conditioned. Poor combination "
                    "of regression model and observations."
                )

            else:
                # Ft is too ill conditioned, get out (try different theta)
                return reduced_likelihood_function_value, par

        Yt = linalg.solve_triangular(C, self.y_norma, lower=True)
        beta = linalg.solve_triangular(G, np.dot(Q.T, Yt))
        rho = Yt - np.dot(Ft, beta)

        # The determinant of R is equal to the squared product of the diagonal
        # elements of its Cholesky decomposition C
        detR = (np.diag(C) ** (2.0 / self.nt)).prod()
        # Compute/Organize output
        p = 0
        q = 0
        if self.name in ["MFK", "MFKPLS", "MFKPLSK"]:
            p = self.p
            q = self.q
        sigma2 = (rho**2.0).sum(axis=0) / (self.nt - p - q)
        reduced_likelihood_function_value = -(self.nt - p - q) * np.log10(
            sigma2.sum()
        ) - self.nt * np.log10(detR)
        par["sigma2"] = sigma2 * self.y_std**2.0
        par["beta"] = beta
        par["gamma"] = linalg.solve_triangular(C.T, rho)
        par["C"] = C
        par["Ft"] = Ft
        par["G"] = G
        par["Q"] = Q

        if self.name in ["MGP"]:
            reduced_likelihood_function_value += self._reduced_log_prior(theta)

        # A particular case when f_min_cobyla fail
        if (self.best_iteration_fail is not None) and (
            not np.isinf(reduced_likelihood_function_value)
        ):
            if reduced_likelihood_function_value > self.best_iteration_fail:
                self.best_iteration_fail = reduced_likelihood_function_value
                self._thetaMemory = np.array(tmp_var)

        elif (self.best_iteration_fail is None) and (
            not np.isinf(reduced_likelihood_function_value)
        ):
            self.best_iteration_fail = reduced_likelihood_function_value
            self._thetaMemory = np.array(tmp_var)
        if reduced_likelihood_function_value > 1e15:
            reduced_likelihood_function_value = 1e15
        return reduced_likelihood_function_value, par

    def _reduced_likelihood_gradient(self, theta):
        """
        Evaluates the reduced_likelihood_gradient at a set of hyperparameters.

        Parameters
        ---------
        theta : list(n_comp), optional
            - An array containing the autocorrelation parameters at which the
              Gaussian Process model parameters should be determined.

        Returns
        -------
        grad_red : np.ndarray (dim,1)
            Derivative of the reduced_likelihood
        par: dict()
            - A dictionary containing the requested Gaussian Process model
              parameters:
            sigma2
            Gaussian Process variance.
            beta
            Generalized least-squares regression weights for
            Universal Kriging or for Ordinary Kriging.
            gamma
            Gaussian Process weights.
            C
            Cholesky decomposition of the correlation matrix [R].
            Ft
            Solution of the linear equation system : [R] x Ft = F
            Q, G
            QR decomposition of the matrix Ft.
            dr
            List of all the correlation matrix derivative
            tr
            List of all the trace part in the reduce likelihood derivatives
            dmu
            List of all the mean derivatives
            arg
            List of all minus_Cinv_dRdomega_gamma
            dsigma
            List of all sigma derivatives
        """
        red, par = self._reduced_likelihood_function(theta)

        C = par["C"]
        gamma = par["gamma"]
        Q = par["Q"]
        G = par["G"]
        sigma_2 = par["sigma2"] + self.options["nugget"]

        nb_theta = len(theta)
        grad_red = np.zeros(nb_theta)

        dr_all = []
        tr_all = []
        dmu_all = []
        arg_all = []
        dsigma_all = []
        dbeta_all = []
        for i_der in range(nb_theta):
            # Compute R derivatives
<<<<<<< HEAD
            dr = self.corr(
                self.D, grad_ind=i_der
            )

=======
            self.corr.theta=theta
            dr=self.corr(self.D,grad_ind=i_der)
>>>>>>> b7267b0e
            dr_all.append(dr)

            dR = np.zeros((self.nt, self.nt))
            dR[self.ij[:, 0], self.ij[:, 1]] = dr[:, 0]
            dR[self.ij[:, 1], self.ij[:, 0]] = dr[:, 0]

            # Compute beta derivatives
            Cinv_dR_gamma = linalg.solve_triangular(C, np.dot(dR, gamma), lower=True)
            dbeta = -linalg.solve_triangular(G, np.dot(Q.T, Cinv_dR_gamma))
            arg_all.append(Cinv_dR_gamma)

            dbeta_all.append(dbeta)

            # Compute mu derivatives
            dmu = np.dot(self.F, dbeta)
            dmu_all.append(dmu)

            # Compute log(detR) derivatives
            tr_1 = linalg.solve_triangular(C, dR, lower=True)
            tr = linalg.solve_triangular(C.T, tr_1)
            tr_all.append(tr)

            # Compute Sigma2 Derivatives
            dsigma_2 = (
                (1 / self.nt)
                * (
                    -dmu.T.dot(gamma)
                    - gamma.T.dot(dmu)
                    - np.dot(gamma.T, dR.dot(gamma))
                )
                * self.y_std**2.0
            )
            dsigma_all.append(dsigma_2)

            # Compute reduced log likelihood derivatives
            grad_red[i_der] = (
                -self.nt / np.log(10) * (dsigma_2 / sigma_2 + np.trace(tr) / self.nt)
            ).item()

        par["dr"] = dr_all
        par["tr"] = tr_all
        par["dmu"] = dmu_all
        par["arg"] = arg_all
        par["dsigma"] = dsigma_all
        par["dbeta_all"] = dbeta_all

        grad_red = np.atleast_2d(grad_red).T

        if self.name in ["MGP"]:
            grad_red += self._reduced_log_prior(theta, grad=True)
        return grad_red, par

    def _reduced_likelihood_hessian(self, theta):
        """
        Evaluates the reduced_likelihood_gradient at a set of hyperparameters.

        Parameters
        ----------
        theta : list(n_comp), optional
            - An array containing the autocorrelation parameters at which the
              Gaussian Process model parameters should be determined.

        Returns
        -------
        hess : np.ndarray
            Hessian values.
        hess_ij: np.ndarray [nb_theta * (nb_theta + 1) / 2, 2]
            - The indices i and j of the vectors in theta associated to the hessian in hess.
        par: dict()
            - A dictionary containing the requested Gaussian Process model
              parameters:
            sigma2
            Gaussian Process variance.
            beta
            Generalized least-squared regression weights for
            Universal Kriging or for Ordinary Kriging.
            gamma
            Gaussian Process weights.
            C
            Cholesky decomposition of the correlation matrix [R].
            Ft
            Solution of the linear equation system : [R] x Ft = F
            Q, G
            QR decomposition of the matrix Ft.
            dr
            List of all the correlation matrix derivative
            tr
            List of all the trace part in the reduce likelihood derivatives
            dmu
            List of all the mean derivatives
            arg
            List of all minus_Cinv_dRdomega_gamma
            dsigma
            List of all sigma derivatives
        """
        dred, par = self._reduced_likelihood_gradient(theta)

        C = par["C"]
        gamma = par["gamma"]
        Q = par["Q"]
        G = par["G"]
        sigma_2 = par["sigma2"]

        nb_theta = len(theta)

        dr_all = par["dr"]
        tr_all = par["tr"]
        dmu_all = par["dmu"]
        arg_all = par["arg"]
        dsigma = par["dsigma"]
        Rinv_dRdomega_gamma_all = []
        Rinv_dmudomega_all = []

        n_val_hess = nb_theta * (nb_theta + 1) // 2
        hess_ij = np.zeros((n_val_hess, 2), dtype=np.int32)
        hess = np.zeros((n_val_hess, 1))
        ind_1 = 0
        if self.name in ["MGP"]:
            log_prior = self._reduced_log_prior(theta, hessian=True)

        for omega in range(nb_theta):
            ind_0 = ind_1
            ind_1 = ind_0 + nb_theta - omega
            hess_ij[ind_0:ind_1, 0] = omega
            hess_ij[ind_0:ind_1, 1] = np.arange(omega, nb_theta)

            dRdomega = np.zeros((self.nt, self.nt))
            dRdomega[self.ij[:, 0], self.ij[:, 1]] = dr_all[omega][:, 0]
            dRdomega[self.ij[:, 1], self.ij[:, 0]] = dr_all[omega][:, 0]

            dmudomega = dmu_all[omega]
            Cinv_dmudomega = linalg.solve_triangular(C, dmudomega, lower=True)
            Rinv_dmudomega = linalg.solve_triangular(C.T, Cinv_dmudomega)
            Rinv_dmudomega_all.append(Rinv_dmudomega)
            Rinv_dRdomega_gamma = linalg.solve_triangular(C.T, arg_all[omega])
            Rinv_dRdomega_gamma_all.append(Rinv_dRdomega_gamma)

            for i, eta in enumerate(hess_ij[ind_0:ind_1, 1]):
                dRdeta = np.zeros((self.nt, self.nt))
                dRdeta[self.ij[:, 0], self.ij[:, 1]] = dr_all[eta][:, 0]
                dRdeta[self.ij[:, 1], self.ij[:, 0]] = dr_all[eta][:, 0]
                self.corr.theta=theta
                dr_eta_omega = self.corr(self.D, grad_ind=omega, hess_ind=eta
                )
                dRdetadomega = np.zeros((self.nt, self.nt))
                dRdetadomega[self.ij[:, 0], self.ij[:, 1]] = dr_eta_omega[:, 0]
                dRdetadomega[self.ij[:, 1], self.ij[:, 0]] = dr_eta_omega[:, 0]

                # Compute beta second derivatives
                dRdeta_Rinv_dmudomega = np.dot(dRdeta, Rinv_dmudomega)

                dmudeta = dmu_all[eta]
                Cinv_dmudeta = linalg.solve_triangular(C, dmudeta, lower=True)
                Rinv_dmudeta = linalg.solve_triangular(C.T, Cinv_dmudeta)
                dRdomega_Rinv_dmudeta = np.dot(dRdomega, Rinv_dmudeta)

                dRdeta_Rinv_dRdomega_gamma = np.dot(dRdeta, Rinv_dRdomega_gamma)

                Rinv_dRdeta_gamma = linalg.solve_triangular(C.T, arg_all[eta])
                dRdomega_Rinv_dRdeta_gamma = np.dot(dRdomega, Rinv_dRdeta_gamma)

                dRdetadomega_gamma = np.dot(dRdetadomega, gamma)

                beta_sum = (
                    dRdeta_Rinv_dmudomega
                    + dRdomega_Rinv_dmudeta
                    + dRdeta_Rinv_dRdomega_gamma
                    + dRdomega_Rinv_dRdeta_gamma
                    - dRdetadomega_gamma
                )

                Qt_Cinv_beta_sum = np.dot(
                    Q.T, linalg.solve_triangular(C, beta_sum, lower=True)
                )
                dbetadetadomega = linalg.solve_triangular(G, Qt_Cinv_beta_sum)

                # Compute mu second derivatives
                dmudetadomega = np.dot(self.F, dbetadetadomega)

                # Compute sigma2 second derivatives
                sigma_arg_1 = (
                    -np.dot(dmudetadomega.T, gamma)
                    + np.dot(dmudomega.T, Rinv_dRdeta_gamma)
                    + np.dot(dmudeta.T, Rinv_dRdomega_gamma)
                )

                sigma_arg_2 = (
                    -np.dot(gamma.T, dmudetadomega)
                    + np.dot(gamma.T, dRdeta_Rinv_dmudomega)
                    + np.dot(gamma.T, dRdomega_Rinv_dmudeta)
                )

                sigma_arg_3 = np.dot(dmudeta.T, Rinv_dmudomega) + np.dot(
                    dmudomega.T, Rinv_dmudeta
                )

                sigma_arg_4_in = (
                    -dRdetadomega_gamma
                    + dRdeta_Rinv_dRdomega_gamma
                    + dRdomega_Rinv_dRdeta_gamma
                )
                sigma_arg_4 = np.dot(gamma.T, sigma_arg_4_in)

                dsigma2detadomega = (
                    (1 / self.nt)
                    * (sigma_arg_1 + sigma_arg_2 + sigma_arg_3 + sigma_arg_4)
                    * self.y_std**2.0
                )

                # Compute Hessian
                dreddetadomega_tr_1 = np.trace(np.dot(tr_all[eta], tr_all[omega]))

                dreddetadomega_tr_2 = np.trace(
                    linalg.solve_triangular(
                        C.T, linalg.solve_triangular(C, dRdetadomega, lower=True)
                    )
                )

                dreddetadomega_arg1 = (self.nt / sigma_2) * (
                    dsigma2detadomega - (1 / sigma_2) * dsigma[omega] * dsigma[eta]
                )
                dreddetadomega = (
                    -(dreddetadomega_arg1 - dreddetadomega_tr_1 + dreddetadomega_tr_2)
                    / self.nt
                )

                hess[ind_0 + i, 0] = (self.nt / np.log(10) * dreddetadomega).item()

                if self.name in ["MGP"] and eta == omega:
                    hess[ind_0 + i, 0] += log_prior[eta].item()
            par["Rinv_dR_gamma"] = Rinv_dRdomega_gamma_all
            par["Rinv_dmu"] = Rinv_dmudomega_all
        return hess, hess_ij, par

    def _predict_init(self, x, is_acting):
        if not (self.is_continuous):
            if is_acting is None:
                x, is_acting = self.design_space.correct_get_acting(x)
            n_eval, _ = x.shape
            _, ij = cross_distances(x, self.X_train)
            dx = gower_componentwise_distances(
                x,
                x_is_acting=is_acting,
                design_space=self.design_space,
                hierarchical_kernel=self.options["hierarchical_kernel"],
                y=np.copy(self.X_train),
                y_is_acting=self.is_acting_train,
            )
            listcatdecreed = self.design_space.is_conditionally_acting[
                self.cat_features
            ]
            if np.any(listcatdecreed):
                dx = self._correct_distances_cat_decreed(
                    dx,
                    is_acting,
                    listcatdecreed,
                    ij,
                    is_acting_y=self.is_acting_train,
                    mixint_type=MixIntKernelType.GOWER,
                )
            if self.options["categorical_kernel"] == MixIntKernelType.CONT_RELAX:
                Xpred, _ = self.design_space.unfold_x(x)
                Xpred_norma = (Xpred - self.X2_offset) / self.X2_scale
                dx = differences(Xpred_norma, Y=self.X2_norma.copy())
                listcatdecreed = self.design_space.is_conditionally_acting[
                    self.cat_features
                ]
                if np.any(listcatdecreed):
                    dx = self._correct_distances_cat_decreed(
                        dx,
                        is_acting,
                        listcatdecreed,
                        ij,
                        is_acting_y=self.is_acting_train,
                        mixint_type=MixIntKernelType.CONT_RELAX,
                    )

            Lij, _ = cross_levels(
                X=x, ij=ij, design_space=self.design_space, y=self.X_train
            )
            self.ij = ij
        else:
            n_eval, _ = x.shape
            X_cont = (np.copy(x) - self.X_offset) / self.X_scale
            dx = differences(X_cont, Y=self.X_norma.copy())
            ij = 0
            Lij = 0
        return x, is_acting, n_eval, ij, Lij, dx

    def predict_values(self, x: np.ndarray, is_acting=None) -> np.ndarray:
        """
        Predict the output values at a set of points.

        Parameters
        ----------
        x : np.ndarray[nt, nx] or np.ndarray[nt]
            Input values for the prediction points.
        is_acting : np.ndarray[nt, nx] or np.ndarray[nt]
            Matrix specifying for each design variable whether it is acting or not (for hierarchical design spaces)

        Returns
        -------
        y : np.ndarray[nt, ny]
            Output values at the prediction points.
        """
        x = ensure_2d_array(x, "x")
        self._check_xdim(x)

        if is_acting is not None:
            is_acting = ensure_2d_array(is_acting, "is_acting")
            if is_acting.shape != x.shape:
                raise ValueError(
                    f"is_acting should have the same dimensions as x: {is_acting.shape} != {x.shape}"
                )

        n = x.shape[0]
        x2 = np.copy(x)
        self.printer.active = (
            self.options["print_global"] and self.options["print_prediction"]
        )

        if self.name == "MixExp":
            # Mixture of experts model
            self.printer._title("Evaluation of the Mixture of experts")
        else:
            self.printer._title("Evaluation")
        self.printer("   %-12s : %i" % ("# eval points.", n))
        self.printer()

        # Evaluate the unknown points using the specified model-method
        with self.printer._timed_context("Predicting", key="prediction"):
            y = self._predict_values(x2, is_acting=is_acting)
        time_pt = self.printer._time("prediction")[-1] / n
        self.printer()
        self.printer("Prediction time/pt. (sec) : %10.7f" % time_pt)
        self.printer()
        return y.reshape((n, self.ny))

    def _predict_values(self, x: np.ndarray, is_acting=None) -> np.ndarray:
        """
        Evaluates the model at a set of points.

        Parameters
        ----------
        x : np.ndarray [n_evals, dim]
            Evaluation point input variable values
        is_acting : np.ndarray[nt, nx] or np.ndarray[nt]
            Matrix specifying for each design variable whether it is acting or not (for hierarchical design spaces)

        Returns
        -------
        y : np.ndarray
            Evaluation point output variable values
        """
        # Initialization
        if not (self.is_continuous):
            x, is_acting, n_eval, ij, Lij, dx = self._predict_init(x, is_acting)

            r = self._matrix_data_corr(
                corr=self.options["corr"],
                design_space=self.design_space,
                power=self.options["pow_exp_power"],
                theta=self.optimal_theta,
                theta_bounds=self.options["theta_bounds"],
                dx=dx,
                Lij=Lij,
                n_levels=self.n_levels,
                cat_features=self.cat_features,
                cat_kernel=self.options["categorical_kernel"],
                x=x,
            ).reshape(n_eval, self.nt)

            X_cont, _ = compute_X_cont(x, self.design_space)

        else:
            _, _, n_eval, _, _, dx = self._predict_init(x, is_acting)
            X_cont = np.copy(x)
            d = self._componentwise_distance(dx)
            # Compute the correlation function
<<<<<<< HEAD
            r = self.corr(
                d
            ).reshape(n_eval, self.nt)
=======
            r=self.corr(d).reshape(n_eval,self.nt)
>>>>>>> b7267b0e
            y = np.zeros(n_eval)
        X_cont = (X_cont - self.X_offset) / self.X_scale
        # Compute the regression function
        f = self._regression_types[self.options["poly"]](X_cont)
        # Scaled predictor
        y_ = np.dot(f, self.optimal_par["beta"]) + np.dot(r, self.optimal_par["gamma"])
        # Predictor
        y = (self.y_mean + self.y_std * y_).ravel()
        return y

    def _predict_derivatives(self, x, kx):
        """
        Evaluates the derivatives at a set of points.

        Parameters
        ---------
        x : np.ndarray [n_evals, dim]
            Evaluation point input variable values
        kx : int
            The 0-based index of the input variable with respect to which derivatives are desired.

        Returns
        -------
        y : np.ndarray
            Derivative values.
        """
        # Initialization
        n_eval, _ = x.shape

        x = (x - self.X_offset) / self.X_scale
        # Get pairwise componentwise L1-distances to the input training set

        dx = differences(x, Y=self.X_norma.copy())
        d = self._componentwise_distance(dx)
        if self.options["corr"] == "squar_sin_exp":
            dd = 0
        else:
            dd = self._componentwise_distance(
                dx, theta=self.optimal_theta, return_derivative=True
            )

        # Compute the correlation function
        derivative_dic = {"dx": dx, "dd": dd}
<<<<<<< HEAD

        r, dr = self.corr(
            d, derivative_params=derivative_dic
        )
=======
        r,dr=self.corr(d,derivative_params=derivative_dic)
>>>>>>> b7267b0e
        r = r.reshape(n_eval, self.nt)

        drx = dr[:, kx].reshape(n_eval, self.nt)

        if self.options["poly"] == "constant":
            df = np.zeros((1, self.nx))
        elif self.options["poly"] == "linear":
            df = np.zeros((self.nx + 1, self.nx))
            df[1:, :] = np.eye(self.nx)
        else:
            raise ValueError(
                "The derivative is only available for ordinary kriging or "
                + "universal kriging using a linear trend"
            )
        # Beta and gamma = R^-1(y-FBeta)
        beta = self.optimal_par["beta"]
        gamma = self.optimal_par["gamma"]
        df_dx = np.dot(df.T, beta)

        y = (df_dx[kx] + np.dot(drx, gamma)) * self.y_std / self.X_scale[kx]
        return y

    def predict_variances(self, x: np.ndarray, is_acting=None) -> np.ndarray:
        """
        Predict the variances at a set of points.

        Parameters
        ----------
        x : np.ndarray[nt, nx] or np.ndarray[nt]
            Input values for the prediction points.
        is_acting : np.ndarray[nt, nx] or np.ndarray[nt]
            Matrix specifying for each design variable whether it is acting or not (for hierarchical design spaces)

        Returns
        -------
        s2 : np.ndarray[nt, ny]
            Variances.
        """
        check_support(self, "variances")
        x = ensure_2d_array(x, "x")
        self._check_xdim(x)

        if is_acting is not None:
            is_acting = ensure_2d_array(is_acting, "is_acting")
            if is_acting.shape != x.shape:
                raise ValueError(
                    f"is_acting should have the same dimensions as x: {is_acting.shape} != {x.shape}"
                )

        n = x.shape[0]
        x2 = np.copy(x)
        s2 = self._predict_variances(x2, is_acting=is_acting)
        return s2.reshape((n, self.ny))

    def _predict_variances(self, x: np.ndarray, is_acting=None) -> np.ndarray:
        """
        Provide uncertainty of the model at a set of points
        Parameters
        ----------
        x : np.ndarray [n_evals, dim]
            Evaluation point input variable values
        is_acting : np.ndarray[nt, nx] or np.ndarray[nt]
            Matrix specifying for each design variable whether it is acting or not (for hierarchical design spaces)
        Returns
        -------
        MSE : np.ndarray
            Evaluation point output variable MSE
        """
        # Initialization
        if not (self.is_continuous):
            x, is_acting, n_eval, ij, Lij, dx = self._predict_init(x, is_acting)
            X_cont = x

            r = self._matrix_data_corr(
                corr=self.options["corr"],
                design_space=self.design_space,
                power=self.options["pow_exp_power"],
                theta=self.optimal_theta,
                theta_bounds=self.options["theta_bounds"],
                dx=dx,
                Lij=Lij,
                n_levels=self.n_levels,
                cat_features=self.cat_features,
                cat_kernel=self.options["categorical_kernel"],
                x=x,
            ).reshape(n_eval, self.nt)

            X_cont, _ = compute_X_cont(x, self.design_space)
        else:
            _, _, n_eval, _, _, dx = self._predict_init(x, is_acting)
            X_cont = np.copy(x)
            d = self._componentwise_distance(dx)
            # Compute the correlation function
<<<<<<< HEAD
            r = self.corr(
                d
            ).reshape(n_eval, self.nt)
=======
            r=self.corr(d).reshape(n_eval,self.nt)
>>>>>>> b7267b0e
        X_cont = (X_cont - self.X_offset) / self.X_scale
        C = self.optimal_par["C"]
        rt = linalg.solve_triangular(C, r.T, lower=True)

        u = linalg.solve_triangular(
            self.optimal_par["G"].T,
            np.dot(self.optimal_par["Ft"].T, rt)
            - self._regression_types[self.options["poly"]](X_cont).T,
        )
        A = self.optimal_par["sigma2"]
        B = 1.0 - (rt**2.0).sum(axis=0) + (u**2.0).sum(axis=0)
        # machine precision: force to zero!
        B[B < 1e-12] = 0
        MSE = np.einsum("i,j -> ji", A, B)
        # Mean Squared Error might be slightly negative depending on
        # machine precision: force to zero!
        MSE[MSE < 0.0] = 0.0
        return MSE

    def _predict_variance_derivatives(self, x, kx):
        """
        Provide the derivative of the variance of the model at a set of points
        Parameters
        -----------
        x : np.ndarray [n_evals, dim]
            Evaluation point input variable values
        kx : int
            The 0-based index of the input variable with respect to which derivatives are desired.

        Returns
        -------
         derived_variance:  np.ndarray
             The jacobian of the variance of the kriging model (the kx-th derivative)
        """

        # Initialization
        n_eval, _ = x.shape
        x = (x - self.X_offset) / self.X_scale
        # Get pairwise componentwise L1-distances to the input training set
        dx = differences(x, Y=self.X_norma.copy())
        d = self._componentwise_distance(dx)
        if self.options["corr"] == "squar_sin_exp":
            dd = 0
        else:
            dd = self._componentwise_distance(
                dx, theta=self.optimal_theta, return_derivative=True
            )
        derivative_dic = {"dx": dx, "dd": dd}

        sigma2 = self.optimal_par["sigma2"]
        C = self.optimal_par["C"]

        # p1 : derivative of (rt**2.0).sum(axis=0)
<<<<<<< HEAD
        r, dr = self.corr(
            d, derivative_params=derivative_dic
        )
=======
        r,dr=self.corr(d,derivative_params=derivative_dic)
>>>>>>> b7267b0e
        r = r.reshape(n_eval, self.nt)
        drx = dr[:, kx]
        drx = drx.reshape(n_eval, self.nt)

        rt = linalg.solve_triangular(C, r.T, lower=True)
        invKr = linalg.solve_triangular(C.T, rt)
        p1 = 2 * np.dot(drx, invKr).T

        # p2 : derivative of (u**2.0).sum(axis=0)
        f_x = self._regression_types[self.options["poly"]](x).T
        F = self.F
        rho2 = linalg.solve_triangular(C, F, lower=True)
        invKF = linalg.solve_triangular(C.T, rho2)

        A = f_x.T - np.dot(r, invKF)

        B = np.dot(F.T, invKF)
        rho3 = linalg.cholesky(B, lower=True)
        invBAt = linalg.solve_triangular(rho3, A.T, lower=True)
        D = linalg.solve_triangular(rho3.T, invBAt)

        if self.options["poly"] == "constant":
            df = np.zeros((1, self.nx))
        elif self.options["poly"] == "linear":
            df = np.zeros((self.nx + 1, self.nx))
            df[1:, :] = np.eye(self.nx)
        else:
            raise ValueError(
                "The derivative is only available for ordinary kriging or "
                + "universal kriging using a linear trend"
            )

        dA = df[:, kx].T - np.dot(drx, invKF)
        p3 = 2 * np.dot(dA, D).T

        # prime : derivative of MSE
        # MSE ~1.0 - (rt**2.0).sum(axis=0) + (u**2.0).sum(axis=0)
        prime = 0 - p1 + p3
        ## scaling factors
        x_std = self.X_scale[kx]
        derived_variance = np.array((np.outer(sigma2, np.diag(prime.T)) / x_std))

        return np.atleast_2d(derived_variance.T)

    def _optimize_hyperparam(self, D):
        """
        This function evaluates the Gaussian Process model at x.

        Parameters
        ----------
        D: np.ndarray [n_obs * (n_obs - 1) / 2, dim]
            - The componentwise cross-spatial-correlation-distance between the
              vectors in X.
           For SGP surrogate, D is not used

        Returns
        -------
        best_optimal_rlf_value: real
            - The value of the reduced likelihood function associated to the
              best autocorrelation parameters theta.
        best_optimal_par: dict()
            - A dictionary containing the requested Gaussian Process model
              parameters.
        best_optimal_theta: list(n_comp) or list(dim)
            - The best hyperparameters found by the optimization.
        """
        # reinitialize optimization best values
        self.best_iteration_fail = None
        self._thetaMemory = None
        # Initialize the hyperparameter-optimization
        if self.name in ["MGP"]:

            def minus_reduced_likelihood_function(theta):
                res = -self._reduced_likelihood_function(theta)[0]
                return res

            def grad_minus_reduced_likelihood_function(theta):
                grad = -self._reduced_likelihood_gradient(theta)[0]
                return grad

            def hessian_minus_reduced_likelihood_function(theta):
                hess = -self._reduced_likelihood_hessian(theta)[0]
                return hess

        else:

            def minus_reduced_likelihood_function(log10t):
                return -self._reduced_likelihood_function(theta=10.0**log10t)[0]

            def grad_minus_reduced_likelihood_function(log10t):
                log10t_2d = np.atleast_2d(log10t).T
                res = (
                    -np.log(10.0)
                    * (10.0**log10t_2d)
                    * (self._reduced_likelihood_gradient(10.0**log10t_2d)[0])
                )
                return res

            def hessian_minus_reduced_likelihood_function(log10t):
                log10t_2d = np.atleast_2d(log10t).T
                res = (
                    -np.log(10.0)
                    * (10.0**log10t_2d)
                    * (self._reduced_likelihood_hessian(10.0**log10t_2d)[0])
                )
                return res

        limit, _rhobeg = max(12 * len(self.options["theta0"]), 50), 0.5
        exit_function = False
        if "KPLSK" in self.name:
            n_iter = 1
        else:
            n_iter = 0

        (
            best_optimal_theta,
            best_optimal_rlf_value,
            best_optimal_par,
            constraints,
        ) = (
            [],
            [],
            [],
            [],
        )

        for ii in range(n_iter, -1, -1):
            bounds_hyp = []

            self.theta0 = deepcopy(self.options["theta0"])
            self.corr.theta = deepcopy(self.options["theta0"])
            for i in range(len(self.theta0)):
                # In practice, in 1D and for X in [0,1], theta^{-2} in [1e-2,infty),
                # i.e. theta in (0,1e1], is a good choice to avoid overfitting.
                # By standardising X in R, X_norm = (X-X_mean)/X_std, then
                # X_norm in [-1,1] if considering one std intervals. This leads
                # to theta in (0,2e1]
                theta_bounds = self.options["theta_bounds"]
                if self.theta0[i] < theta_bounds[0] or self.theta0[i] > theta_bounds[1]:
                    if ii == 0 and "KPLSK" in self.name:
                        if self.theta0[i] - theta_bounds[1] > 0:
                            self.theta0[i] = theta_bounds[1] - 1e-10
                        else:
                            self.theta0[i] = theta_bounds[0] + 1e-10
                    else:
                        warnings.warn(
                            f"theta0 is out the feasible bounds ({self.theta0}[{i}] out of \
                                [{theta_bounds[0]}, {theta_bounds[1]}]). \
                                    A random initialisation is used instead."
                        )
                        self.theta0[i] = self.random_state.rand()
                        self.theta0[i] = (
                            self.theta0[i] * (theta_bounds[1] - theta_bounds[0])
                            + theta_bounds[0]
                        )

                if self.name in ["MGP"]:  # to be discussed with R. Priem
                    constraints.append(lambda theta, i=i: theta[i] + theta_bounds[1])
                    constraints.append(lambda theta, i=i: theta_bounds[1] - theta[i])
                    bounds_hyp.append((-theta_bounds[1], theta_bounds[1]))
                else:
                    log10t_bounds = np.log10(theta_bounds)
                    constraints.append(lambda log10t, i=i: log10t[i] - log10t_bounds[0])
                    constraints.append(lambda log10t, i=i: log10t_bounds[1] - log10t[i])
                    bounds_hyp.append(log10t_bounds)

            if self.name in ["MGP"]:
                theta0_rand = m_norm.rvs(
                    self.options["prior"]["mean"] * len(self.theta0),
                    self.options["prior"]["var"],
                    1,
                )
                theta0 = self.theta0
            else:
                theta_bounds = self.options["theta_bounds"]
                log10t_bounds = np.log10(theta_bounds)
                theta0_rand = self.random_state.rand(len(self.theta0))
                theta0_rand = (
                    theta0_rand * (log10t_bounds[1] - log10t_bounds[0])
                    + log10t_bounds[0]
                )
                theta0 = np.log10(self.theta0)

            if self.name not in ["SGP"]:
                if not (self.is_continuous):
                    self.D = D
                else:
                    ##from abs distance to kernel distance
                    self.D = self._componentwise_distance(D, opt=ii)
            else:  # SGP case, D is not used
                pass

            # Initialization
            k, incr, stop, best_optimal_rlf_value, max_retry = 0, 0, 1, -1e20, 10
            while k < stop:
                # Use specified starting point as first guess
                self.noise0 = np.array(self.options["noise0"])
                noise_bounds = self.options["noise_bounds"]

                # SGP: GP variance is optimized too
                offset = 0
                if self.name in ["SGP"]:
                    sigma2_0 = np.log10(np.array([self.y_std[0] ** 2]))
                    theta0_sigma2 = np.concatenate([theta0, sigma2_0])
                    sigma2_bounds = np.log10(
                        np.array([1e-12, (3.0 * self.y_std[0]) ** 2])
                    )
                    constraints.append(
                        lambda log10t: log10t[len(self.theta0)] - sigma2_bounds[0]
                    )
                    constraints.append(
                        lambda log10t: sigma2_bounds[1] - log10t[len(self.theta0)]
                    )
                    bounds_hyp.append(sigma2_bounds)
                    offset = 1
                    theta0 = theta0_sigma2
                    theta0_rand = np.concatenate([theta0_rand, sigma2_0])

                if self.options["eval_noise"] and not self.options["use_het_noise"]:
                    self.noise0[self.noise0 == 0.0] = noise_bounds[0]
                    for i in range(len(self.noise0)):
                        if (
                            self.noise0[i] < noise_bounds[0]
                            or self.noise0[i] > noise_bounds[1]
                        ):
                            self.noise0[i] = noise_bounds[0]
                            warnings.warn(
                                "Warning: noise0 is out the feasible bounds. The lowest possible value is used instead."
                            )

                    theta0 = np.concatenate(
                        [theta0, np.log10(np.array([self.noise0]).flatten())]
                    )
                    theta0_rand = np.concatenate(
                        [
                            theta0_rand,
                            np.log10(np.array([self.noise0]).flatten()),
                        ]
                    )

                    for i in range(len(self.noise0)):
                        noise_bounds = np.log10(noise_bounds)
                        constraints.append(
                            lambda log10t, i=i: log10t[offset + i + len(self.theta0)]
                            - noise_bounds[0]
                        )
                        constraints.append(
                            lambda log10t, i=i: noise_bounds[1]
                            - log10t[offset + i + len(self.theta0)]
                        )
                        bounds_hyp.append(noise_bounds)
                theta_limits = np.repeat(
                    np.log10([theta_bounds]), repeats=len(theta0), axis=0
                )
                theta_all_loops = np.vstack((theta0, theta0_rand))
                if ii == 1 or "KPLSK" not in self.name:
                    if self.options["n_start"] > 1:
                        sampling = LHS(
                            xlimits=theta_limits,
                            criterion="maximin",
                            random_state=self.random_state,
                        )
                        theta_lhs_loops = sampling(self.options["n_start"])
                        theta_all_loops = np.vstack((theta_all_loops, theta_lhs_loops))

                optimal_theta_res = {"fun": float("inf")}
                optimal_theta_res_loop = None
                try:
                    if self.options["hyper_opt"] == "Cobyla":
                        for theta0_loop in theta_all_loops:
                            optimal_theta_res_loop = optimize.minimize(
                                minus_reduced_likelihood_function,
                                theta0_loop,
                                constraints=[
                                    {"fun": con, "type": "ineq"} for con in constraints
                                ],
                                method="COBYLA",
                                options={
                                    "rhobeg": _rhobeg,
                                    "tol": 1e-4,
                                    "maxiter": limit,
                                },
                            )
                            if optimal_theta_res_loop["fun"] < optimal_theta_res["fun"]:
                                optimal_theta_res = optimal_theta_res_loop

                    elif self.options["hyper_opt"] == "TNC":
                        if self.options["use_het_noise"]:
                            raise ValueError(
                                "For heteroscedastic noise, please use Cobyla"
                            )
                        for theta0_loop in theta_all_loops:
                            optimal_theta_res_loop = optimize.minimize(
                                minus_reduced_likelihood_function,
                                theta0_loop,
                                method="TNC",
                                jac=grad_minus_reduced_likelihood_function,
                                ###The hessian information is available but never used
                                #
                                ####hess=hessian_minus_reduced_likelihood_function,
                                bounds=bounds_hyp,
                                options={"maxfun": limit},
                            )
                            if optimal_theta_res_loop["fun"] < optimal_theta_res["fun"]:
                                optimal_theta_res = optimal_theta_res_loop

                    if "x" not in optimal_theta_res:
                        raise ValueError(
                            f"Optimizer encountered a problem: {optimal_theta_res_loop!s}"
                        )
                    optimal_theta = optimal_theta_res["x"]

                    if self.name not in ["MGP"]:
                        optimal_theta = 10**optimal_theta

                    optimal_rlf_value, optimal_par = self._reduced_likelihood_function(
                        theta=optimal_theta
                    )
                    # Compare the new optimizer to the best previous one
                    if k > 0:
                        if np.isinf(optimal_rlf_value):
                            stop += 1
                            if incr != 0:
                                return
                            if stop > max_retry:
                                raise ValueError(
                                    "%d attempts to train the model failed" % max_retry
                                )
                        else:
                            if optimal_rlf_value >= self.best_iteration_fail:
                                if optimal_rlf_value > best_optimal_rlf_value:
                                    best_optimal_rlf_value = optimal_rlf_value
                                    best_optimal_par = optimal_par
                                    best_optimal_theta = optimal_theta
                                else:
                                    if (
                                        self.best_iteration_fail
                                        > best_optimal_rlf_value
                                    ):
                                        best_optimal_theta = self._thetaMemory
                                        (
                                            best_optimal_rlf_value,
                                            best_optimal_par,
                                        ) = self._reduced_likelihood_function(
                                            theta=best_optimal_theta
                                        )
                    else:
                        if np.isinf(optimal_rlf_value):
                            stop += 1
                        else:
                            best_optimal_rlf_value = optimal_rlf_value
                            best_optimal_par = optimal_par
                            best_optimal_theta = optimal_theta
                    k += 1
                except ValueError as ve:
                    # raise ve
                    # If iteration is max when fmin_cobyla fail is not reached
                    if self.nb_ill_matrix > 0:
                        self.nb_ill_matrix -= 1
                        k += 1
                        stop += 1
                        # One evaluation objectif function is done at least
                        if self.best_iteration_fail is not None:
                            if self.best_iteration_fail > best_optimal_rlf_value:
                                best_optimal_theta = self._thetaMemory
                                (
                                    best_optimal_rlf_value,
                                    best_optimal_par,
                                ) = self._reduced_likelihood_function(
                                    theta=best_optimal_theta
                                )
                    # Optimization fail
                    elif np.size(best_optimal_par) == 0:
                        print("Optimization failed. Try increasing the ``nugget``")
                        raise ve
                    # Break the while loop
                    else:
                        k = stop + 1
                        print("fmin_cobyla failed but the best value is retained")

            if "KPLSK" in self.name:
                if self.options["eval_noise"]:
                    # best_optimal_theta contains [theta, noise] if eval_noise = True
                    theta = best_optimal_theta[:-1]
                else:
                    # best_optimal_theta contains [theta] if eval_noise = False
                    theta = best_optimal_theta

                if exit_function:
                    return best_optimal_rlf_value, best_optimal_par, best_optimal_theta

                if self.options["corr"] == "squar_exp":
                    self.options["theta0"] = (theta * self.coeff_pls**2).sum(1)
                else:
                    self.options["theta0"] = (theta * np.abs(self.coeff_pls)).sum(1)

                self.options["n_comp"] = int(self.nx)
                limit = 10 * self.options["n_comp"]
                self.best_iteration_fail = None
                exit_function = True
        return best_optimal_rlf_value, best_optimal_par, best_optimal_theta

    def _check_param(self):
        """
        This function checks some parameters of the model
        and amend theta0 if possible (see _amend_theta0_option).
        """
        d = self.options["n_comp"] if "n_comp" in self.options else self.nx
        if self.name in ["KPLS"]:
            if self.options["corr"] not in ["pow_exp", "squar_exp", "abs_exp"]:
                raise ValueError(
                    "KPLS only works with a squared exponential, or an absolute exponential kernel with variable power"
                )
            if (
                self.options["categorical_kernel"]
                not in [
                    MixIntKernelType.EXP_HOMO_HSPHERE,
                    MixIntKernelType.HOMO_HSPHERE,
                ]
                and self.name == "KPLS"
            ):
                if self.options["cat_kernel_comps"] is not None:
                    raise ValueError(
                        "cat_kernel_comps option is for homoscedastic kernel."
                    )

        mat_dim = (
            self.options["cat_kernel_comps"]
            if "cat_kernel_comps" in self.options
            else None
        )

        n_comp = self.options["n_comp"] if "n_comp" in self.options else None
        n_param = compute_n_param(
            self.design_space,
            self.options["categorical_kernel"],
            d,
            n_comp,
            mat_dim,
        )

        if self.options["corr"] == "squar_sin_exp":
            if (
                self.is_continuous
                or self.options["categorical_kernel"] == MixIntKernelType.GOWER
            ):
                self.options["theta0"] *= np.ones(2 * n_param)
            else:
                n_param += len([self.design_space.is_cat_mask])
                self.options["theta0"] *= np.ones(n_param)
        else:
            self.options["theta0"] *= np.ones(n_param)
        if (
            self.options["corr"] not in ["squar_exp", "abs_exp", "pow_exp"]
            and not (self.is_continuous)
            and self.options["categorical_kernel"]
            not in [
                MixIntKernelType.GOWER,
                MixIntKernelType.COMPOUND_SYMMETRY,
                MixIntKernelType.HOMO_HSPHERE,
            ]
        ):
            raise ValueError(
                "Categorical kernels should be matrix or exponential based."
            )

        if len(self.options["theta0"]) != d and (
            self.options["categorical_kernel"]
            in [MixIntKernelType.GOWER, MixIntKernelType.COMPOUND_SYMMETRY]
            or self.is_continuous
        ):
            if len(self.options["theta0"]) == 1:
                self.options["theta0"] *= np.ones(d)
            else:
                if self.options["corr"] != "squar_sin_exp":
                    raise ValueError(
                        "the length of theta0 (%s) should be equal to the number of dim (%s)."
                        % (len(self.options["theta0"]), d)
                    )
        if (
            self.options["eval_noise"] or np.max(self.options["noise0"]) > 1e-12
        ) and self.options["hyper_opt"] == "TNC":
            warnings.warn(
                "TNC not available yet for noise handling. Switching to Cobyla"
            )
            self.options["hyper_opt"] = "Cobyla"

        if self.options["use_het_noise"] and not self.options["eval_noise"]:
            if len(self.options["noise0"]) != self.nt:
                if len(self.options["noise0"]) == 1:
                    self.options["noise0"] *= np.ones(self.nt)
                else:
                    raise ValueError(
                        "for the heteroscedastic case, the length of noise0 (%s) \
                            should be equal to the number of observations (%s)."
                        % (len(self.options["noise0"]), self.nt)
                    )
        if not self.options["use_het_noise"]:
            if len(self.options["noise0"]) != 1:
                raise ValueError(
                    "for the homoscedastic noise case, the length of noise0 (%s) should be equal to one."
                    % (len(self.options["noise0"]))
                )

        if self.supports["training_derivatives"]:
            if 1 not in self.training_points[None]:
                raise Exception("Derivative values are needed for using the GEK model.")

    def _check_F(self, n_samples_F, p):
        """
        This function check the F-parameters of the model.
        """

        if n_samples_F != self.nt:
            raise Exception(
                "Number of rows in F and X do not match. Most "
                "likely something is going wrong with the "
                "regression model."
            )
        if p > n_samples_F:
            raise Exception(
                (
                    "Ordinary least squares problem is undetermined "
                    "n_samples=%d must be greater than the "
                    "regression model size p=%d."
                )
                % (self.nt, p)
            )


def compute_n_param(design_space, cat_kernel, d, n_comp, mat_dim):
    """
    Returns the he number of parameters needed for an homoscedastic or full group kernel.
    Parameters
     ----------
    design_space: BaseDesignSpace
            - design space definition
    cat_kernel : string
            -The kernel to use for categorical inputs. Only for non continuous Kriging,
    d: int
            - n_comp or nx
    n_comp : int
            - if PLS, then it is the number of components else None,
    mat_dim : int
            - if PLS, then it is the number of components for matrix kernel (mixed integer) else None,
    Returns
    -------
     n_param: int
            - The number of parameters.
    """
    n_param = design_space.n_dv
    if n_comp is not None:
        n_param = d
        if cat_kernel == MixIntKernelType.CONT_RELAX:
            return n_param
        if mat_dim is not None:
            return int(np.sum([i * (i - 1) / 2 for i in mat_dim]) + n_param)
    if cat_kernel in [MixIntKernelType.GOWER, MixIntKernelType.COMPOUND_SYMMETRY]:
        return n_param
    for i, dv in enumerate(design_space.design_variables):
        if isinstance(dv, CategoricalVariable):
            n_values = dv.n_values
            if design_space.n_dv == d:
                n_param -= 1
            if cat_kernel in [
                MixIntKernelType.EXP_HOMO_HSPHERE,
                MixIntKernelType.HOMO_HSPHERE,
            ]:
                n_param += int(n_values * (n_values - 1) / 2)
            if cat_kernel == MixIntKernelType.CONT_RELAX:
                n_param += int(n_values)
    return n_param<|MERGE_RESOLUTION|>--- conflicted
+++ resolved
@@ -1086,15 +1086,8 @@
         dbeta_all = []
         for i_der in range(nb_theta):
             # Compute R derivatives
-<<<<<<< HEAD
-            dr = self.corr(
-                self.D, grad_ind=i_der
-            )
-
-=======
             self.corr.theta=theta
             dr=self.corr(self.D,grad_ind=i_der)
->>>>>>> b7267b0e
             dr_all.append(dr)
 
             dR = np.zeros((self.nt, self.nt))
@@ -1474,13 +1467,7 @@
             X_cont = np.copy(x)
             d = self._componentwise_distance(dx)
             # Compute the correlation function
-<<<<<<< HEAD
-            r = self.corr(
-                d
-            ).reshape(n_eval, self.nt)
-=======
             r=self.corr(d).reshape(n_eval,self.nt)
->>>>>>> b7267b0e
             y = np.zeros(n_eval)
         X_cont = (X_cont - self.X_offset) / self.X_scale
         # Compute the regression function
@@ -1524,14 +1511,7 @@
 
         # Compute the correlation function
         derivative_dic = {"dx": dx, "dd": dd}
-<<<<<<< HEAD
-
-        r, dr = self.corr(
-            d, derivative_params=derivative_dic
-        )
-=======
         r,dr=self.corr(d,derivative_params=derivative_dic)
->>>>>>> b7267b0e
         r = r.reshape(n_eval, self.nt)
 
         drx = dr[:, kx].reshape(n_eval, self.nt)
@@ -1625,13 +1605,7 @@
             X_cont = np.copy(x)
             d = self._componentwise_distance(dx)
             # Compute the correlation function
-<<<<<<< HEAD
-            r = self.corr(
-                d
-            ).reshape(n_eval, self.nt)
-=======
             r=self.corr(d).reshape(n_eval,self.nt)
->>>>>>> b7267b0e
         X_cont = (X_cont - self.X_offset) / self.X_scale
         C = self.optimal_par["C"]
         rt = linalg.solve_triangular(C, r.T, lower=True)
@@ -1685,13 +1659,7 @@
         C = self.optimal_par["C"]
 
         # p1 : derivative of (rt**2.0).sum(axis=0)
-<<<<<<< HEAD
-        r, dr = self.corr(
-            d, derivative_params=derivative_dic
-        )
-=======
         r,dr=self.corr(d,derivative_params=derivative_dic)
->>>>>>> b7267b0e
         r = r.reshape(n_eval, self.nt)
         drx = dr[:, kx]
         drx = drx.reshape(n_eval, self.nt)
