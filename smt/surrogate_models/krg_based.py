"""
Author: Dr. Mohamed Amine Bouhlel <mbouhlel@umich.edu>

Some functions are copied from gaussian_process submodule (Scikit-learn 0.14)

This package is distributed under New BSD license.
"""
import numpy as np
from scipy import linalg, optimize

from smt.surrogate_models.surrogate_model import SurrogateModel
from smt.utils.kriging_utils import differences
from smt.utils.kriging_utils import constant, linear, quadratic
from smt.utils.kriging_utils import (
    squar_exp,
    abs_exp,
    act_exp,
    standardization,
<<<<<<< HEAD
    l1_cross_distances,
    gower_distances,
    gower_corr,
    gower_matrix
=======
    cross_distances,
    matern52,
    matern32,
>>>>>>> 0f934734
)

from scipy.stats import multivariate_normal as m_norm


# TODO : compute variance derivatives


class KrgBased(SurrogateModel):

    _regression_types = {"constant": constant, "linear": linear, "quadratic": quadratic}

<<<<<<< HEAD
    _correlation_types = {"abs_exp": abs_exp, "squar_exp": squar_exp, "gower_corr": gower_corr}
=======
    _correlation_types = {
        "abs_exp": abs_exp,
        "squar_exp": squar_exp,
        "act_exp": act_exp,
        "matern52": matern52,
        "matern32": matern32,
    }
>>>>>>> 0f934734

    def _initialize(self):
        super(KrgBased, self)._initialize()
        declare = self.options.declare
        supports = self.supports
        declare(
            "poly",
            "constant",
            values=("constant", "linear", "quadratic"),
            desc="Regression function type",
            types=(str),
        )
        declare(
            "corr",
            "squar_exp",
<<<<<<< HEAD
            values=("abs_exp", "squar_exp","gower_corr"),
=======
            values=("abs_exp", "squar_exp", "act_exp", "matern52", "matern32"),
>>>>>>> 0f934734
            desc="Correlation function type",
            types=(str),
        )
        declare(
            "theta0", [1e-2], types=(list, np.ndarray), desc="Initial hyperparameters"
        )
        declare(
            "hyper_opt",
            "Cobyla",
            values=("Cobyla", "TNC"),
            desc="Optimiser for hyperparameters optimisation",
            types=(str),
        )
        declare("noise", 0.0, types=float, desc="Noise in kriging")
        self.name = "KrigingBased"
        self.best_iteration_fail = None
        self.nb_ill_matrix = 5
        supports["derivatives"] = True
        supports["variances"] = True

    def _new_train(self):
        self._check_param()

        # Sampling points X and y
        X = self.training_points[None][0][0]
        y = self.training_points[None][0][1]

        # Compute PLS-coefficients (attr of self) and modified X and y (if GEKPLS is used)
        if self.name not in ["Kriging", "MGP"]:
            X, y = self._compute_pls(X.copy(), y.copy())
<<<<<<< HEAD
        
        if self.options["corr"] == "gower_corr":

                self.X_train = X
                
                Xt = X
                x_n_rows, x_n_cols = Xt.shape
                
                if not isinstance(Xt, np.ndarray): 
                    is_number = np.vectorize(lambda x: not np.issubdtype(x, np.number))
                    cat_features = is_number(Xt.dtypes)    
                else:
                    cat_features = np.zeros(x_n_cols, dtype=bool)
                    for col in range(x_n_cols):
                        if not np.issubdtype(type(Xt[0, col]), np.number):
                            cat_features[col]=True   
                
                    if not isinstance(Xt, np.ndarray): Xt = np.asarray(Xt)
                    
                    
                    X_cont = Xt[:,np.logical_not(cat_features)].astype(np.float)
                (
                    self.X_norma,
                    self.y_norma,
                    self.X_mean,
                    self.y_mean,
                    self.X_std,
                    self.y_std,
                ) = standardization(X_cont, y)
                D, self.ij = gower_distances(np.asarray(X))
        else:
            # Center and scale X and y
            (
                self.X_norma,
                self.y_norma,
                self.X_mean,
                self.y_mean,
                self.X_std,
                self.y_std,
                ) = standardization(X, y)

            # Calculate matrix of distances D between samples
            D, self.ij = l1_cross_distances(self.X_norma)
        ###
        if np.min(np.sum(D, axis=1)) == 0.0:
=======

        # Center and scale X and y
        (
            self.X_norma,
            self.y_norma,
            self.X_mean,
            self.y_mean,
            self.X_std,
            self.y_std,
        ) = standardization(X, y)

        # Calculate matrix of distances D between samples
        D, self.ij = cross_distances(self.X_norma)
        if np.min(np.sum(np.abs(D), axis=1)) == 0.0:
>>>>>>> 0f934734
            print(
                "Warning: multiple x input features have the same value (at least same row twice)."
            )
        ####
        # Regression matrix and parameters
        self.F = self._regression_types[self.options["poly"]](self.X_norma)
        
        n_samples_F = self.F.shape[0]
        if self.F.ndim > 1:
            p = self.F.shape[1]
        else:
            p = 1
        self._check_F(n_samples_F, p)

        # Optimization
        (
            self.optimal_rlf_value,
            self.optimal_par,
            self.optimal_theta,
        ) = self._optimize_hyperparam(D)
        if self.name in ["MFK", "MFKPLS", "MFKPLSK"]:
            if self.options["eval_noise"]:
                self.optimal_theta = self.optimal_theta[:-1]
        elif self.name in ["MGP"]:
            self._specific_train()

        # if self.name != "MGP":
        #     del self.y_norma, self.D

    def _train(self):
        """
        Train the model
        """
        # outputs['sol'] = self.sol

        self._new_train()

    def _reduced_likelihood_function(self, theta):
        """
        This function determines the BLUP parameters and evaluates the reduced
        likelihood function for the given autocorrelation parameters theta.

        Maximizing this function wrt the autocorrelation parameters theta is
        equivalent to maximizing the likelihood of the assumed joint Gaussian
        distribution of the observations y evaluated onto the design of
        experiments X.

        Parameters
        ----------
        theta: list(n_comp), optional
            - An array containing the autocorrelation parameters at which the
              Gaussian Process model parameters should be determined.

        Returns
        -------
        reduced_likelihood_function_value: real
            - The value of the reduced likelihood function associated to the
              given autocorrelation parameters theta.

        par: dict()
            - A dictionary containing the requested Gaussian Process model
              parameters:

            sigma2
            Gaussian Process variance.
            beta
            Generalized least-squares regression weights for
            Universal Kriging or for Ordinary Kriging.
            gamma
            Gaussian Process weights.
            C
            Cholesky decomposition of the correlation matrix [R].
            Ft
            Solution of the linear equation system : [R] x Ft = F
            Q, G
            QR decomposition of the matrix Ft.
        """
        # Initialize output
        reduced_likelihood_function_value = -np.inf
        par = {}
        # Set up R
        MACHINE_EPSILON = np.finfo(np.double).eps
        nugget = 10.0 * MACHINE_EPSILON
        if self.name == "MFK":
            if self._lvl != self.nlvl:
                # in the case of multi-fidelity optimization
                # it is very probable that lower-fidelity correlation matrix
                # becomes ill-conditionned
                nugget = 10.0 * nugget
        elif self.name in ["MGP"]:
            nugget = 100.0 * nugget
        noise = self.options["noise"]
        tmp_var = theta
        if self.name in ["MFK", "MFKPLS", "MFKPLSK"]:
            if self.options["eval_noise"]:
                theta = tmp_var[:-1]
                noise = tmp_var[-1]

        r = self._correlation_types[self.options["corr"]](theta, self.D).reshape(-1, 1)

        R = np.eye(self.nt) * (1.0 + nugget + noise)
        R[self.ij[:, 0], self.ij[:, 1]] = r[:, 0]
        R[self.ij[:, 1], self.ij[:, 0]] = r[:, 0]

        # Cholesky decomposition of R
        try:
            C = linalg.cholesky(R, lower=True)
        except (linalg.LinAlgError, ValueError) as e:
            print("exception : ", e)
            # raise e
            return reduced_likelihood_function_value, par

        # Get generalized least squares solution
        Ft = linalg.solve_triangular(C, self.F, lower=True)
        Q, G = linalg.qr(Ft, mode="economic")
        sv = linalg.svd(G, compute_uv=False)
        rcondG = sv[-1] / sv[0]
        if rcondG < 1e-10:
            # Check F
            sv = linalg.svd(self.F, compute_uv=False)
            condF = sv[0] / sv[-1]
            if condF > 1e15:
                raise Exception(
                    "F is too ill conditioned. Poor combination "
                    "of regression model and observations."
                )

            else:
                # Ft is too ill conditioned, get out (try different theta)
                return reduced_likelihood_function_value, par

        Yt = linalg.solve_triangular(C, self.y_norma, lower=True)
        beta = linalg.solve_triangular(G, np.dot(Q.T, Yt))
        rho = Yt - np.dot(Ft, beta)

        # The determinant of R is equal to the squared product of the diagonal
        # elements of its Cholesky decomposition C
        detR = (np.diag(C) ** (2.0 / self.nt)).prod()

        # Compute/Organize output
        if self.name in ["MFK", "MFKPLS", "MFKPLSK"]:
            n_samples = self.nt
            p = self.p
            q = self.q
            sigma2 = (rho ** 2.0).sum(axis=0) / (n_samples - p - q)
            reduced_likelihood_function_value = -(n_samples - p - q) * np.log10(
                sigma2
            ) - n_samples * np.log10(detR)
        else:
            sigma2 = (rho ** 2.0).sum(axis=0) / (self.nt)
            reduced_likelihood_function_value = -np.log(sigma2.sum()) - np.log(detR)
        par["sigma2"] = sigma2 * self.y_std ** 2.0
        par["beta"] = beta
        par["gamma"] = linalg.solve_triangular(C.T, rho)
        par["C"] = C
        par["Ft"] = Ft
        par["G"] = G
        par["Q"] = Q

        if self.name in ["MGP"]:
            reduced_likelihood_function_value += self._reduced_log_prior(theta)

        # A particular case when f_min_cobyla fail
        if (self.best_iteration_fail is not None) and (
            not np.isinf(reduced_likelihood_function_value)
        ):

            if reduced_likelihood_function_value > self.best_iteration_fail:
                self.best_iteration_fail = reduced_likelihood_function_value
                self._thetaMemory = np.array(tmp_var)

        elif (self.best_iteration_fail is None) and (
            not np.isinf(reduced_likelihood_function_value)
        ):
            self.best_iteration_fail = reduced_likelihood_function_value
            self._thetaMemory = np.array(tmp_var)

        return reduced_likelihood_function_value, par

    def _reduced_likelihood_gradient(self, theta):
        """
        Evaluates the reduced_likelihood_gradient at a set of hyperparameters.
        
        Arguments
        ---------
        theta : list(n_comp), optional
            - An array containing the autocorrelation parameters at which the
              Gaussian Process model parameters should be determined.

        Returns
        -------
        grad_red : np.ndarray (dim,1)
            Derivative of the reduced_likelihood
            
        par: dict()
            - A dictionary containing the requested Gaussian Process model
              parameters:

            sigma2
            Gaussian Process variance.
            beta
            Generalized least-squares regression weights for
            Universal Kriging or for Ordinary Kriging.
            gamma
            Gaussian Process weights.
            C
            Cholesky decomposition of the correlation matrix [R].
            Ft
            Solution of the linear equation system : [R] x Ft = F
            Q, G
            QR decomposition of the matrix Ft.
            dr
            List of all the correlation matrix derivative
            tr
            List of all the trace part in the reduce likelihood derivatives
            dmu
            List of all the mean derivatives
            arg
            List of all minus_Cinv_dRdomega_gamma
            dsigma
            List of all sigma derivatives
        """
        red, par = self._reduced_likelihood_function(theta)

        C = par["C"]
        gamma = par["gamma"]
        Q = par["Q"]
        G = par["G"]
        sigma_2 = par["sigma2"]

        nb_theta = len(theta)
        grad_red = np.zeros(nb_theta)

        dr_all = []
        tr_all = []
        dmu_all = []
        arg_all = []
        dsigma_all = []
        dbeta_all = []

        for i_der in range(nb_theta):
            # Compute R derivatives
            dr = self._correlation_types[self.options["corr"]](
                theta, self.D, grad_ind=i_der
            )

            dr_all.append(dr)

            dR = np.zeros((self.nt, self.nt))
            dR[self.ij[:, 0], self.ij[:, 1]] = dr[:, 0]
            dR[self.ij[:, 1], self.ij[:, 0]] = dr[:, 0]

            # Compute beta derivatives
            Cinv_dR_gamma = linalg.solve_triangular(C, np.dot(dR, gamma), lower=True)
            dbeta = -linalg.solve_triangular(G, np.dot(Q.T, Cinv_dR_gamma))
            arg_all.append(Cinv_dR_gamma)

            dbeta_all.append(dbeta)

            # Compute mu derivatives
            dmu = np.dot(self.F, dbeta)
            dmu_all.append(dmu)

            # Compute log(detR) derivatives
            tr_1 = linalg.solve_triangular(C, dR, lower=True)
            tr = linalg.solve_triangular(C.T, tr_1)
            tr_all.append(tr)

            # Compute Sigma2 Derivatives
            dsigma_2 = (
                (1 / self.nt)
                * (
                    -dmu.T.dot(gamma)
                    - gamma.T.dot(dmu)
                    - np.dot(gamma.T, dR.dot(gamma))
                )
                * self.y_std ** 2.0
            )
            dsigma_all.append(dsigma_2)

            # Compute reduced log likelihood derivatives
            grad_red[i_der] = -(dsigma_2 / sigma_2 + np.trace(tr) / self.nt)

        par["dr"] = dr_all
        par["tr"] = tr_all
        par["dmu"] = dmu_all
        par["arg"] = arg_all
        par["dsigma"] = dsigma_all
        par["dbeta_all"] = dbeta_all

        grad_red = np.atleast_2d(grad_red).T

        if self.name in ["MGP"]:
            grad_red += self._reduced_log_prior(theta, grad=True)
        return grad_red, par

    def _reduced_likelihood_hessian(self, theta):
        """
        Evaluates the reduced_likelihood_gradient at a set of hyperparameters.
        
        Arguments
        ---------
        theta : list(n_comp), optional
            - An array containing the autocorrelation parameters at which the
              Gaussian Process model parameters should be determined.

        Returns
        -------
        hess : np.ndarray
            Hessian values.
        
        hess_ij: np.ndarray [nb_theta * (nb_theta + 1) / 2, 2]
            - The indices i and j of the vectors in theta associated to the hessian in hess.
            
        par: dict()
            - A dictionary containing the requested Gaussian Process model
              parameters:

            sigma2
            Gaussian Process variance.
            beta
            Generalized least-squares regression weights for
            Universal Kriging or for Ordinary Kriging.
            gamma
            Gaussian Process weights.
            C
            Cholesky decomposition of the correlation matrix [R].
            Ft
            Solution of the linear equation system : [R] x Ft = F
            Q, G
            QR decomposition of the matrix Ft.
            dr
            List of all the correlation matrix derivative
            tr
            List of all the trace part in the reduce likelihood derivatives
            dmu
            List of all the mean derivatives
            arg
            List of all minus_Cinv_dRdomega_gamma
            dsigma
            List of all sigma derivatives
        """
        dred, par = self._reduced_likelihood_gradient(theta)

        C = par["C"]
        gamma = par["gamma"]
        Q = par["Q"]
        G = par["G"]
        sigma_2 = par["sigma2"]

        nb_theta = len(theta)

        dr_all = par["dr"]
        tr_all = par["tr"]
        dmu_all = par["dmu"]
        arg_all = par["arg"]
        dsigma = par["dsigma"]
        Rinv_dRdomega_gamma_all = []
        Rinv_dmudomega_all = []

        n_val_hess = nb_theta * (nb_theta + 1) // 2
        hess_ij = np.zeros((n_val_hess, 2), dtype=np.int)
        hess = np.zeros((n_val_hess, 1))
        ind_1 = 0

        if self.name in ["MGP"]:
            log_prior = self._reduced_log_prior(theta, hessian=True)

        for omega in range(nb_theta):
            ind_0 = ind_1
            ind_1 = ind_0 + nb_theta - omega
            hess_ij[ind_0:ind_1, 0] = omega
            hess_ij[ind_0:ind_1, 1] = np.arange(omega, nb_theta)

            dRdomega = np.zeros((self.nt, self.nt))
            dRdomega[self.ij[:, 0], self.ij[:, 1]] = dr_all[omega][:, 0]
            dRdomega[self.ij[:, 1], self.ij[:, 0]] = dr_all[omega][:, 0]

            dmudomega = dmu_all[omega]
            Cinv_dmudomega = linalg.solve_triangular(C, dmudomega, lower=True)
            Rinv_dmudomega = linalg.solve_triangular(C.T, Cinv_dmudomega)
            Rinv_dmudomega_all.append(Rinv_dmudomega)
            Rinv_dRdomega_gamma = linalg.solve_triangular(C.T, arg_all[omega])
            Rinv_dRdomega_gamma_all.append(Rinv_dRdomega_gamma)

            for i, eta in enumerate(hess_ij[ind_0:ind_1, 1]):
                dRdeta = np.zeros((self.nt, self.nt))
                dRdeta[self.ij[:, 0], self.ij[:, 1]] = dr_all[eta][:, 0]
                dRdeta[self.ij[:, 1], self.ij[:, 0]] = dr_all[eta][:, 0]

                dr_eta_omega = self._correlation_types[self.options["corr"]](
                    theta, self.D, grad_ind=omega, hess_ind=eta
                )
                dRdetadomega = np.zeros((self.nt, self.nt))
                dRdetadomega[self.ij[:, 0], self.ij[:, 1]] = dr_eta_omega[:, 0]
                dRdetadomega[self.ij[:, 1], self.ij[:, 0]] = dr_eta_omega[:, 0]

                # Compute beta second derivatives
                dRdeta_Rinv_dmudomega = np.dot(dRdeta, Rinv_dmudomega)

                dmudeta = dmu_all[eta]
                Cinv_dmudeta = linalg.solve_triangular(C, dmudeta, lower=True)
                Rinv_dmudeta = linalg.solve_triangular(C.T, Cinv_dmudeta)
                dRdomega_Rinv_dmudeta = np.dot(dRdomega, Rinv_dmudeta)

                dRdeta_Rinv_dRdomega_gamma = np.dot(dRdeta, Rinv_dRdomega_gamma)

                Rinv_dRdeta_gamma = linalg.solve_triangular(C.T, arg_all[eta])
                dRdomega_Rinv_dRdeta_gamma = np.dot(dRdomega, Rinv_dRdeta_gamma)

                dRdetadomega_gamma = np.dot(dRdetadomega, gamma)

                beta_sum = (
                    dRdeta_Rinv_dmudomega
                    + dRdomega_Rinv_dmudeta
                    + dRdeta_Rinv_dRdomega_gamma
                    + dRdomega_Rinv_dRdeta_gamma
                    - dRdetadomega_gamma
                )

                Qt_Cinv_beta_sum = np.dot(
                    Q.T, linalg.solve_triangular(C, beta_sum, lower=True)
                )
                dbetadetadomega = linalg.solve_triangular(G, Qt_Cinv_beta_sum)

                # Compute mu second derivatives
                dmudetadomega = np.dot(self.F, dbetadetadomega)

                # Compute sigma2 second derivatives
                sigma_arg_1 = (
                    -np.dot(dmudetadomega.T, gamma)
                    + np.dot(dmudomega.T, Rinv_dRdeta_gamma)
                    + np.dot(dmudeta.T, Rinv_dRdomega_gamma)
                )

                sigma_arg_2 = (
                    -np.dot(gamma.T, dmudetadomega)
                    + np.dot(gamma.T, dRdeta_Rinv_dmudomega)
                    + np.dot(gamma.T, dRdomega_Rinv_dmudeta)
                )

                sigma_arg_3 = np.dot(dmudeta.T, Rinv_dmudomega) + np.dot(
                    dmudomega.T, Rinv_dmudeta
                )

                sigma_arg_4_in = (
                    -dRdetadomega_gamma
                    + dRdeta_Rinv_dRdomega_gamma
                    + dRdomega_Rinv_dRdeta_gamma
                )
                sigma_arg_4 = np.dot(gamma.T, sigma_arg_4_in)

                dsigma2detadomega = (
                    (1 / self.nt)
                    * (sigma_arg_1 + sigma_arg_2 + sigma_arg_3 + sigma_arg_4)
                    * self.y_std ** 2.0
                )

                # Compute Hessian
                dreddetadomega_tr_1 = np.trace(np.dot(tr_all[eta], tr_all[omega]))

                dreddetadomega_tr_2 = np.trace(
                    linalg.solve_triangular(
                        C.T, linalg.solve_triangular(C, dRdetadomega, lower=True)
                    )
                )

                dreddetadomega_arg1 = (self.nt / sigma_2) * (
                    dsigma2detadomega - (1 / sigma_2) * dsigma[omega] * dsigma[eta]
                )
                dreddetadomega = (
                    -(dreddetadomega_arg1 - dreddetadomega_tr_1 + dreddetadomega_tr_2)
                    / self.nt
                )

                hess[ind_0 + i, 0] = dreddetadomega

                if self.name in ["MGP"] and eta == omega:
                    hess[ind_0 + i, 0] += log_prior[eta]
            par["Rinv_dR_gamma"] = Rinv_dRdomega_gamma_all
            par["Rinv_dmu"] = Rinv_dmudomega_all
        return hess, hess_ij, par

    def _predict_values(self, x):
        """
        Evaluates the model at a set of points.

        Parameters
        ----------
        x : np.ndarray [n_evals, dim]
            Evaluation point input variable values

        Returns
        -------
        y : np.ndarray
            Evaluation point output variable values
        """
        # Initialization
        n_eval, n_features_x = x.shape
<<<<<<< HEAD
        if self.options["corr"] == "gower_corr":
            # Compute the correlation function
            
            r = np.exp(-gower_matrix(x,data_y=self.X_train,weight = np.asarray(self.optimal_theta)))
               
            if not isinstance(x, np.ndarray): 
                is_number = np.vectorize(lambda x: not np.issubdtype(x, np.number))
                cat_features = is_number(x.dtypes)    
            else:
                cat_features = np.zeros(n_features_x, dtype=bool)
                for col in range(n_features_x):
                    if not np.issubdtype(type(x[0, col]), np.number):
                        cat_features[col]=True   
            
                if not isinstance(x, np.ndarray): x = np.asarray(x)
                
            X_cont = x[:,np.logical_not(cat_features)].astype(np.float)
            X_cont = (X_cont - self.X_mean) / self.X_std
            # Compute the regression function
            f = self._regression_types[self.options["poly"]](X_cont)
            # Scaled predictor
            y_ = np.dot(f, self.optimal_par["beta"]) + np.dot(r, self.optimal_par["gamma"])
            # Predictor
            y = (self.y_mean + self.y_std * y_).ravel()
        else:
            x = (x - self.X_mean) / self.X_std
            # Get pairwise componentwise L1-distances to the input training set
            dx = manhattan_distances(x, Y=self.X_norma.copy(), sum_over_features=False)
            d = self._componentwise_distance(dx)
            r = self._correlation_types[self.options["corr"]](
            self.optimal_theta, d).reshape(n_eval, self.nt)
            y = np.zeros(n_eval)
            # Compute the regression function
            f = self._regression_types[self.options["poly"]](x)
            # Scaled predictor
            y_ = np.dot(f, self.optimal_par["beta"]) + np.dot(r, self.optimal_par["gamma"])
            # Predictor
            y = (self.y_mean + self.y_std * y_).ravel()
            
=======
        x = (x - self.X_mean) / self.X_std
        # Get pairwise componentwise L1-distances to the input training set
        dx = differences(x, Y=self.X_norma.copy())
        d = self._componentwise_distance(dx)
        # Compute the correlation function
        r = self._correlation_types[self.options["corr"]](
            self.optimal_theta, d
        ).reshape(n_eval, self.nt)
        y = np.zeros(n_eval)
        # Compute the regression function
        f = self._regression_types[self.options["poly"]](x)
        # Scaled predictor
        y_ = np.dot(f, self.optimal_par["beta"]) + np.dot(r, self.optimal_par["gamma"])
        # Predictor
        y = (self.y_mean + self.y_std * y_).ravel()
>>>>>>> 0f934734

        return y

    def _predict_derivatives(self, x, kx):
        """
        Evaluates the derivatives at a set of points.

        Parameters
        ---------
        x : np.ndarray [n_evals, dim]
            Evaluation point input variable values
        kx : int
            The 0-based index of the input variable with respect to which derivatives are desired.

        Returns
        -------
        y : np.ndarray
            Derivative values.
        """
        # Initialization
        n_eval, n_features_x = x.shape
<<<<<<< HEAD
        if self.options["corr"] == "gower_corr":
            r = np.exp(-gower_matrix(x,data_y=self.X_train,weight = np.asarray(self.optimal_theta)))
        else:
            x = (x - self.X_mean) / self.X_std
            # Get pairwise componentwise L1-distances to the input training set
            dx = manhattan_distances(x, Y=self.X_norma.copy(), sum_over_features=False)
            d = self._componentwise_distance(dx)
            r = self._correlation_types[self.options["corr"]](
                self.optimal_theta, d                                  
            ).reshape(n_eval, self.nt)
            
            
=======
        x = (x - self.X_mean) / self.X_std
        # Get pairwise componentwise L1-distances to the input training set
        dx = differences(x, Y=self.X_norma.copy())
        d = self._componentwise_distance(dx)
>>>>>>> 0f934734
        # Compute the correlation function
       

        if self.options["corr"] != "squar_exp":
            raise ValueError(
                "The derivative is only available for square exponential kernel"
            )
        if self.options["poly"] == "constant":
            df = np.zeros((1, self.nx))
        elif self.options["poly"] == "linear":
            df = np.zeros((self.nx + 1, self.nx))
            df[1:, :] = np.eye(self.nx)
        else:
            raise ValueError(
                "The derivative is only available for ordinary kriging or "
                + "universal kriging using a linear trend"
            )

        # Beta and gamma = R^-1(y-FBeta)
        beta = self.optimal_par["beta"]
        gamma = self.optimal_par["gamma"]
        df_dx = np.dot(df.T, beta)
        d_dx = x[:, kx].reshape((n_eval, 1)) - self.X_norma[:, kx].reshape((1, self.nt))
        if self.name != "Kriging" and "KPLSK" not in self.name:
            theta = np.sum(self.optimal_theta * self.coeff_pls ** 2, axis=1)
        else:
            theta = self.optimal_theta
        y = (
            (df_dx[kx] - 2 * theta[kx] * np.dot(d_dx * r, gamma))
            * self.y_std
            / self.X_std[kx]
        )
        return y

    def _predict_variances(self, x):
        """
        Provide uncertainty of the model at a set of points

        Parameters
        ----------
        x : np.ndarray [n_evals, dim]
            Evaluation point input variable values

        Returns
        -------
        MSE : np.ndarray
            Evaluation point output variable MSE
        """
        # Initialization
        n_eval, n_features_x = x.shape
<<<<<<< HEAD
=======
        x = (x - self.X_mean) / self.X_std
        # Get pairwise componentwise L1-distances to the input training set
        dx = differences(x, Y=self.X_norma.copy())
        d = self._componentwise_distance(dx)

        # Compute the correlation function
        r = self._correlation_types[self.options["corr"]](
            self.optimal_theta, d
        ).reshape(n_eval, self.nt)

        C = self.optimal_par["C"]
        rt = linalg.solve_triangular(C, r.T, lower=True)
>>>>>>> 0f934734

        if self.options["corr"] == "gower_corr":
            # Compute the correlation function
            
            r = np.exp(-gower_matrix(x,data_y=self.X_train,weight = np.asarray(self.optimal_theta)))
               
            if not isinstance(x, np.ndarray): 
                is_number = np.vectorize(lambda x: not np.issubdtype(x, np.number))
                cat_features = is_number(x.dtypes)    
            else:
                cat_features = np.zeros(n_features_x, dtype=bool)
                for col in range(n_features_x):
                    if not np.issubdtype(type(x[0, col]), np.number):
                        cat_features[col]=True   
            
                if not isinstance(x, np.ndarray): x = np.asarray(x)
          
            X_cont = x[:,np.logical_not(cat_features)].astype(np.float)
            C = self.optimal_par["C"]
            rt = linalg.solve_triangular(C, r.T, lower=True)

            u = linalg.solve_triangular(
                self.optimal_par["G"].T,
                np.dot(self.optimal_par["Ft"].T, rt)
                - self._regression_types[self.options["poly"]](X_cont).T,
                ) 
        else:
            x = (x - self.X_mean) / self.X_std
            # Get pairwise componentwise L1-distances to the input training set
            dx = manhattan_distances(x, Y=self.X_norma.copy(), sum_over_features=False)
            d = self._componentwise_distance(dx)
            r = self._correlation_types[self.options["corr"]](
                self.optimal_theta, d                                  
            ).reshape(n_eval, self.nt)
            C = self.optimal_par["C"]
            rt = linalg.solve_triangular(C, r.T, lower=True)

            u = linalg.solve_triangular(
            self.optimal_par["G"].T,
            np.dot(self.optimal_par["Ft"].T, rt)
            - self._regression_types[self.options["poly"]](x).T,
            )

        A = self.optimal_par["sigma2"]
        B = 1.0 - (rt ** 2.0).sum(axis=0) + (u ** 2.0).sum(axis=0)
        MSE = np.einsum("i,j -> ji", A, B)

        # Mean Squared Error might be slightly negative depending on
        # machine precision: force to zero!
        MSE[MSE < 0.0] = 0.0
        return MSE

    def _optimize_hyperparam(self, D):
        """
        This function evaluates the Gaussian Process model at x.

        Parameters
        ----------
        D: np.ndarray [n_obs * (n_obs - 1) / 2, dim]
            - The componentwise cross-spatial-correlation-distance between the
              vectors in X.

        Returns
        -------
        best_optimal_rlf_value: real
            - The value of the reduced likelihood function associated to the
              best autocorrelation parameters theta.


        best_optimal_par: dict()
            - A dictionary containing the requested Gaussian Process model
              parameters.


        best_optimal_theta: list(n_comp) or list(dim)
            - The best hyperparameters found by the optimization.
        """
        # reinitialize optimization best values
        self.best_iteration_fail = None
        self._thetaMemory = None
        # Initialize the hyperparameter-optimization
        if self.name in ["MGP"]:

            def minus_reduced_likelihood_function(theta):
                res = -self._reduced_likelihood_function(theta)[0]
                return res

            def grad_minus_reduced_likelihood_function(theta):
                grad = -self._reduced_likelihood_gradient(theta)[0]
                return grad

        else:

            def minus_reduced_likelihood_function(log10t):
                return -self._reduced_likelihood_function(theta=10.0 ** log10t)[0]

            def grad_minus_reduced_likelihood_function(log10t):
                log10t_2d = np.atleast_2d(log10t).T
                res = (
                    -np.log(10.0)
                    * (10.0 ** log10t_2d)
                    * (self._reduced_likelihood_gradient(10.0 ** log10t_2d)[0])
                )
                return res

        limit, _rhobeg = 10 * len(self.options["theta0"]), 0.5
        exit_function = False
        if "KPLSK" in self.name:
            n_iter = 1
        else:
            n_iter = 0

        for ii in range(n_iter, -1, -1):
            (
                best_optimal_theta,
                best_optimal_rlf_value,
                best_optimal_par,
                constraints,
            ) = (
                [],
                [],
                [],
                [],
            )

            bounds_hyp = []

            for i in range(len(self.options["theta0"])):
                if self.name in ["MGP"]:
                    constraints.append(lambda theta, i=i: theta[i] + 100)
                    constraints.append(lambda theta, i=i: 100 - theta[i])
                    bounds_hyp.append((-100.0, 100.0))
                else:
                    constraints.append(lambda log10t, i=i: log10t[i] - np.log10(1e-6))
                    constraints.append(lambda log10t, i=i: np.log10(100) - log10t[i])
                    bounds_hyp.append((-6.0, 2.0))

            if self.name in ["MGP"]:
                theta0_rand = m_norm.rvs(
                    self.options["prior"]["mean"] * len(self.options["theta0"]),
                    self.options["prior"]["var"],
                    1,
                )
                theta0 = self.options["theta0"]
            else:
                theta0_rand = np.random.rand(len(self.options["theta0"]))
                theta0_rand = theta0_rand * 8.0 - 6.0
                theta0 = np.log10(self.options["theta0"])

            self.D = self._componentwise_distance(D, opt=ii)

            # Initialization
            k, incr, stop, best_optimal_rlf_value, max_retry = 0, 0, 1, -1e20, 10
            while k < stop:
                # Use specified starting point as first guess
                if self.name in ["MFK", "MFKPLS", "MFKPLSK"]:
                    if self.options["eval_noise"]:
                        theta0 = np.concatenate(
                            [theta0, np.log10(np.array([self.options["noise0"]]))]
                        )
                        theta0_rand = np.concatenate(
                            [theta0_rand, np.log10(np.array([self.options["noise0"]]))]
                        )

                        constraints.append(lambda log10t: log10t[-1] + 16)
                        constraints.append(lambda log10t: 10 - log10t[-1])

                        bounds_hyp.append((10, 16))
                try:

                    if self.options["hyper_opt"] == "Cobyla":
                        optimal_theta_res = optimize.minimize(
                            minus_reduced_likelihood_function,
                            theta0,
                            constraints=[
                                {"fun": con, "type": "ineq"} for con in constraints
                            ],
                            method="COBYLA",
                            options={"rhobeg": _rhobeg, "tol": 1e-4, "maxiter": limit},
                        )
                        
                        optimal_theta_res_2 = optimal_theta_res
                        
                        # optimal_theta_res_2 = optimal_theta = optimize.minimize(
                        #     minus_reduced_likelihood_function,
                        #     theta0_rand,
                        #     constraints=[
                        #         {"fun": con, "type": "ineq"} for con in constraints
                        #     ],
                        #     method="COBYLA",
                        #     options={"rhobeg": _rhobeg, "tol": 1e-4, "maxiter": limit},
                        # )

                    elif self.options["hyper_opt"] == "TNC":

                        optimal_theta_res = optimize.minimize(
                            minus_reduced_likelihood_function,
                            theta0,
                            method="TNC",
                            jac=grad_minus_reduced_likelihood_function,
                            bounds=bounds_hyp,
                            options={"maxiter": 100},
                        )

                        optimal_theta_res_2 = optimize.minimize(
                            minus_reduced_likelihood_function,
                            theta0_rand,
                            method="TNC",
                            jac=grad_minus_reduced_likelihood_function,
                            bounds=bounds_hyp,
                            options={"maxiter": 100},
                        )

                    if optimal_theta_res["fun"] > optimal_theta_res_2["fun"]:
                        optimal_theta_res = optimal_theta_res_2

                    optimal_theta = optimal_theta_res["x"]

                    if self.name not in ["MGP"]:
                        optimal_theta = 10 ** optimal_theta

                    optimal_rlf_value, optimal_par = self._reduced_likelihood_function(
                        theta=optimal_theta
                    )

                    # Compare the new optimizer to the best previous one
                    if k > 0:
                        if np.isinf(optimal_rlf_value):
                            stop += 1
                            if incr != 0:
                                return
                            if stop > max_retry:
                                raise ValueError('%d attempts to train the model failed' %max_retry)
                        else:
                            if optimal_rlf_value >= self.best_iteration_fail:
                                if optimal_rlf_value > best_optimal_rlf_value:
                                    best_optimal_rlf_value = optimal_rlf_value
                                    best_optimal_par = optimal_par
                                    best_optimal_theta = optimal_theta
                                else:
                                    if (
                                        self.best_iteration_fail
                                        > best_optimal_rlf_value
                                    ):
                                        best_optimal_theta = self._thetaMemory
                                        (
                                            best_optimal_rlf_value,
                                            best_optimal_par,
                                        ) = self._reduced_likelihood_function(
                                            theta=best_optimal_theta
                                        )
                    else:
                        if np.isinf(optimal_rlf_value):
                            stop += 1
                        else:
                            if optimal_rlf_value >= self.best_iteration_fail:
                                if optimal_rlf_value > best_optimal_rlf_value:
                                    best_optimal_rlf_value = optimal_rlf_value
                                    best_optimal_par = optimal_par
                                    best_optimal_theta = optimal_theta

                            else:
                                if self.best_iteration_fail > best_optimal_rlf_value:
                                    best_optimal_theta = self._thetaMemory.copy()
                                    (
                                        best_optimal_rlf_value,
                                        best_optimal_par,
                                    ) = self._reduced_likelihood_function(
                                        theta=best_optimal_theta
                                    )
                    k += 1
                except ValueError as ve:
                    # raise ve
                    # If iteration is max when fmin_cobyla fail is not reached
                    if self.nb_ill_matrix > 0:
                        self.nb_ill_matrix -= 1
                        k += 1
                        stop += 1
                        # One evaluation objectif function is done at least
                        if self.best_iteration_fail is not None:
                            if self.best_iteration_fail > best_optimal_rlf_value:
                                best_optimal_theta = self._thetaMemory
                                (
                                    best_optimal_rlf_value,
                                    best_optimal_par,
                                ) = self._reduced_likelihood_function(
                                    theta=best_optimal_theta
                                )
                    # Optimization fail
                    elif best_optimal_par == []:
                        print("Optimization failed. Try increasing the ``nugget``")
                        raise ve
                    # Break the while loop
                    else:
                        k = stop + 1
                        print("fmin_cobyla failed but the best value is retained")

            if "KPLSK" in self.name:
                if self.name == "MFKPLSK" and self.options["eval_noise"]:
                    # best_optimal_theta contains [theta, noise] if eval_noise = True
                    theta = best_optimal_theta[:-1]
                else:
                    # best_optimal_theta contains [theta] if eval_noise = False
                    theta = best_optimal_theta

                if exit_function:
                    return best_optimal_rlf_value, best_optimal_par, best_optimal_theta

                if self.options["corr"] == "squar_exp":
                    self.options["theta0"] = (theta * self.coeff_pls ** 2).sum(1)
                else:
                    self.options["theta0"] = (theta * np.abs(self.coeff_pls)).sum(1)

                self.options["n_comp"] = int(self.nx)
                limit = 10 * self.options["n_comp"]
                self.best_iteration_fail = None
                exit_function = True

        return best_optimal_rlf_value, best_optimal_par, best_optimal_theta

    def _check_param(self):
        """
        This function check some parameters of the model.
        """

        # FIXME: _check_param should be overriden in corresponding subclasses
        if self.name in ["KPLS", "KPLSK", "GEKPLS", "MFKPLS", "MFKPLSK"]:

            d = self.options["n_comp"]
        elif self.name in ["MGP"]:
            d = self.options["n_comp"] * self.nx
        else:
            d = self.nx

        if self.name in ["MGP"]:
            if self.options["corr"] != "act_exp":
                raise ValueError("MGP must be used with act_exp correlation function")
            if self.options["hyper_opt"] != "TNC":
                raise ValueError("MGP must be used with TNC hyperparameters optimizer")
        else:
            if self.options["corr"] == "act_exp":
                raise ValueError("act_exp correlation function must be used With MGP")

        if len(self.options["theta0"]) != d:
            if len(self.options["theta0"]) == 1:
                self.options["theta0"] *= np.ones(d)
            else:
                raise ValueError(
                    "the number of dim %s should be equal to the length of theta0 %s."
                    % (d, len(self.options["theta0"]))
                )

        if self.supports["training_derivatives"]:
            if not (1 in self.training_points[None]):
                raise Exception(
                    "Derivative values are needed for using the GEKPLS model."
                )

    def _check_F(self, n_samples_F, p):
        """
        This function check the F-parameters of the model.
        """

        if n_samples_F != self.nt:
            raise Exception(
                "Number of rows in F and X do not match. Most "
                "likely something is going wrong with the "
                "regression model."
            )
        if p > n_samples_F:
            raise Exception(
                (
                    "Ordinary least squares problem is undetermined "
                    "n_samples=%d must be greater than the "
                    "regression model size p=%d."
                )
                % (self.nt, p)
            )<|MERGE_RESOLUTION|>--- conflicted
+++ resolved
@@ -16,16 +16,15 @@
     abs_exp,
     act_exp,
     standardization,
-<<<<<<< HEAD
+
     l1_cross_distances,
     gower_distances,
     gower_corr,
     gower_matrix
-=======
     cross_distances,
     matern52,
     matern32,
->>>>>>> 0f934734
+
 )
 
 from scipy.stats import multivariate_normal as m_norm
@@ -38,17 +37,16 @@
 
     _regression_types = {"constant": constant, "linear": linear, "quadratic": quadratic}
 
-<<<<<<< HEAD
-    _correlation_types = {"abs_exp": abs_exp, "squar_exp": squar_exp, "gower_corr": gower_corr}
-=======
+
     _correlation_types = {
-        "abs_exp": abs_exp,
+        "abs_exp": abs_exp, 
         "squar_exp": squar_exp,
         "act_exp": act_exp,
         "matern52": matern52,
-        "matern32": matern32,
+        "matern32": matern32, 
+        "gower_corr": gower_corr
     }
->>>>>>> 0f934734
+
 
     def _initialize(self):
         super(KrgBased, self)._initialize()
@@ -64,11 +62,9 @@
         declare(
             "corr",
             "squar_exp",
-<<<<<<< HEAD
-            values=("abs_exp", "squar_exp","gower_corr"),
-=======
-            values=("abs_exp", "squar_exp", "act_exp", "matern52", "matern32"),
->>>>>>> 0f934734
+
+            values=("abs_exp", "squar_exp", "act_exp", "matern52", "matern32,"gower_corr"),
+
             desc="Correlation function type",
             types=(str),
         )
@@ -99,7 +95,7 @@
         # Compute PLS-coefficients (attr of self) and modified X and y (if GEKPLS is used)
         if self.name not in ["Kriging", "MGP"]:
             X, y = self._compute_pls(X.copy(), y.copy())
-<<<<<<< HEAD
+
         
         if self.options["corr"] == "gower_corr":
 
@@ -142,25 +138,9 @@
                 ) = standardization(X, y)
 
             # Calculate matrix of distances D between samples
-            D, self.ij = l1_cross_distances(self.X_norma)
-        ###
+            D, self.ij = cross_distances(self.X_norma)
         if np.min(np.sum(D, axis=1)) == 0.0:
-=======
-
-        # Center and scale X and y
-        (
-            self.X_norma,
-            self.y_norma,
-            self.X_mean,
-            self.y_mean,
-            self.X_std,
-            self.y_std,
-        ) = standardization(X, y)
-
-        # Calculate matrix of distances D between samples
-        D, self.ij = cross_distances(self.X_norma)
-        if np.min(np.sum(np.abs(D), axis=1)) == 0.0:
->>>>>>> 0f934734
+
             print(
                 "Warning: multiple x input features have the same value (at least same row twice)."
             )
@@ -660,7 +640,7 @@
         """
         # Initialization
         n_eval, n_features_x = x.shape
-<<<<<<< HEAD
+
         if self.options["corr"] == "gower_corr":
             # Compute the correlation function
             
@@ -699,24 +679,7 @@
             y_ = np.dot(f, self.optimal_par["beta"]) + np.dot(r, self.optimal_par["gamma"])
             # Predictor
             y = (self.y_mean + self.y_std * y_).ravel()
-            
-=======
-        x = (x - self.X_mean) / self.X_std
-        # Get pairwise componentwise L1-distances to the input training set
-        dx = differences(x, Y=self.X_norma.copy())
-        d = self._componentwise_distance(dx)
-        # Compute the correlation function
-        r = self._correlation_types[self.options["corr"]](
-            self.optimal_theta, d
-        ).reshape(n_eval, self.nt)
-        y = np.zeros(n_eval)
-        # Compute the regression function
-        f = self._regression_types[self.options["poly"]](x)
-        # Scaled predictor
-        y_ = np.dot(f, self.optimal_par["beta"]) + np.dot(r, self.optimal_par["gamma"])
-        # Predictor
-        y = (self.y_mean + self.y_std * y_).ravel()
->>>>>>> 0f934734
+
 
         return y
 
@@ -738,7 +701,7 @@
         """
         # Initialization
         n_eval, n_features_x = x.shape
-<<<<<<< HEAD
+
         if self.options["corr"] == "gower_corr":
             r = np.exp(-gower_matrix(x,data_y=self.X_train,weight = np.asarray(self.optimal_theta)))
         else:
@@ -749,14 +712,7 @@
             r = self._correlation_types[self.options["corr"]](
                 self.optimal_theta, d                                  
             ).reshape(n_eval, self.nt)
-            
-            
-=======
-        x = (x - self.X_mean) / self.X_std
-        # Get pairwise componentwise L1-distances to the input training set
-        dx = differences(x, Y=self.X_norma.copy())
-        d = self._componentwise_distance(dx)
->>>>>>> 0f934734
+
         # Compute the correlation function
        
 
@@ -807,8 +763,7 @@
         """
         # Initialization
         n_eval, n_features_x = x.shape
-<<<<<<< HEAD
-=======
+
         x = (x - self.X_mean) / self.X_std
         # Get pairwise componentwise L1-distances to the input training set
         dx = differences(x, Y=self.X_norma.copy())
@@ -821,7 +776,7 @@
 
         C = self.optimal_par["C"]
         rt = linalg.solve_triangular(C, r.T, lower=True)
->>>>>>> 0f934734
+
 
         if self.options["corr"] == "gower_corr":
             # Compute the correlation function
