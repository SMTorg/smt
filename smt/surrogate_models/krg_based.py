"""
Author: Dr. Mohamed Amine Bouhlel <mbouhlel@umich.edu>
Some functions are copied from gaussian_process submodule (Scikit-learn 0.14)
This package is distributed under New BSD license.
"""

import warnings
from copy import deepcopy
from enum import Enum

import numpy as np
from scipy import linalg, optimize
from scipy.stats import multivariate_normal as m_norm

from smt.sampling_methods import LHS
from smt.surrogate_models.surrogate_model import SurrogateModel
from smt.utils.checks import check_support, ensure_2d_array
from smt.utils.design_space import (
    BaseDesignSpace,
    CategoricalVariable,
    ensure_design_space,
)
from smt.utils.kriging import (
    MixHrcKernelType,
    abs_exp,
    act_exp,
    componentwise_distance,
    componentwise_distance_PLS,
    compute_X_cont,
    compute_X_cross,
    constant,
    cross_distances,
    cross_levels,
    cross_levels_homo_space,
    differences,
    gower_componentwise_distances,
    linear,
    matern32,
    matern52,
    matrix_data_corr_levels_cat_matrix,
    matrix_data_corr_levels_cat_mod,
    matrix_data_corr_levels_cat_mod_comps,
    pow_exp,
    quadratic,
    squar_exp,
    squar_sin_exp,
)
from smt.utils.misc import standardization


class MixIntKernelType(Enum):
    EXP_HOMO_HSPHERE = "EXP_HOMO_HSPHERE"
    HOMO_HSPHERE = "HOMO_HSPHERE"
    CONT_RELAX = "CONT_RELAX"
    GOWER = "GOWER"
    COMPOUND_SYMMETRY = "COMPOUND_SYMMETRY"


class KrgBased(SurrogateModel):
    _regression_types = {"constant": constant, "linear": linear, "quadratic": quadratic}

    _correlation_types = {
        "pow_exp": pow_exp,
        "abs_exp": abs_exp,
        "squar_exp": squar_exp,
        "squar_sin_exp": squar_sin_exp,
        "act_exp": act_exp,
        "matern52": matern52,
        "matern32": matern32,
    }

    name = "KrigingBased"

    def _initialize(self):
        super(KrgBased, self)._initialize()
        declare = self.options.declare
        supports = self.supports
        declare(
            "poly",
            "constant",
            values=("constant", "linear", "quadratic"),
            desc="Regression function type",
            types=(str),
        )
        declare(
            "corr",
            "squar_exp",
            values=(
                "pow_exp",
                "abs_exp",
                "squar_exp",
                "act_exp",
                "matern52",
                "matern32",
            ),
            desc="Correlation function type",
        )
        declare(
            "pow_exp_power",
            1.9,
            types=(float),
            desc="Power for the pow_exp kernel function (valid values in (0.0, 2.0]). \
                This option is set automatically when corr option is squar, abs, or matern.",
        )
        declare(
            "categorical_kernel",
            MixIntKernelType.CONT_RELAX,
            values=[
                MixIntKernelType.CONT_RELAX,
                MixIntKernelType.GOWER,
                MixIntKernelType.EXP_HOMO_HSPHERE,
                MixIntKernelType.HOMO_HSPHERE,
                MixIntKernelType.COMPOUND_SYMMETRY,
            ],
            desc="The kernel to use for categorical inputs. Only for non continuous Kriging",
        )
        declare(
            "hierarchical_kernel",
            MixHrcKernelType.ALG_KERNEL,
            values=[
                MixHrcKernelType.ALG_KERNEL,
                MixHrcKernelType.ARC_KERNEL,
            ],
            desc="The kernel to use for mixed hierarchical inputs. Only for non continuous Kriging",
        )
        declare(
            "nugget",
            100.0 * np.finfo(np.double).eps,
            types=(float),
            desc="a jitter for numerical stability",
        )
        declare(
            "theta0", [1e-2], types=(list, np.ndarray), desc="Initial hyperparameters"
        )
        # In practice, in 1D and for X in [0,1], theta^{-2} in [1e-2,infty), i.e.
        # theta in (0,1e1], is a good choice to avoid overfitting. By standardising
        # X in R, X_norm = (X-X_mean)/X_std, then X_norm in [-1,1] if considering
        # one std intervals. This leads to theta in (0,2e1]
        declare(
            "theta_bounds",
            [1e-6, 2e1],
            types=(list, np.ndarray),
            desc="bounds for hyperparameters",
        )
        declare(
            "hyper_opt",
            "TNC",
            values=("Cobyla", "TNC"),
            desc="Optimiser for hyperparameters optimisation",
            types=str,
        )
        declare(
            "eval_noise",
            False,
            types=bool,
            values=(True, False),
            desc="noise evaluation flag",
        )
        declare(
            "noise0",
            [0.0],
            types=(list, np.ndarray),
            desc="Initial noise hyperparameters",
        )
        declare(
            "noise_bounds",
            [100.0 * np.finfo(np.double).eps, 1e10],
            types=(list, np.ndarray),
            desc="bounds for noise hyperparameters",
        )
        declare(
            "use_het_noise",
            False,
            types=bool,
            values=(True, False),
            desc="heteroscedastic noise evaluation flag",
        )
        declare(
            "n_start",
            10,
            types=int,
            desc="number of optimizer runs (multistart method)",
        )
        declare(
            "xlimits",
            None,
            types=(list, np.ndarray),
            desc="definition of a design space of float (continuous) variables: "
            "array-like of size nx x 2 (lower, upper bounds)",
        )
        declare(
            "design_space",
            None,
            types=(BaseDesignSpace, list, np.ndarray),
            desc="definition of the (hierarchical) design space: "
            "use `smt.utils.design_space.DesignSpace` as the main API. Also accepts list of float variable bounds",
        )
        self.options.declare(
            "random_state",
            default=41,
            types=(type(None), int, np.random.RandomState),
            desc="Numpy RandomState object or seed number which controls random draws \
                for internal optim (set by default to get reproductibility)",
        )
        self.best_iteration_fail = None
        self.nb_ill_matrix = 5
        self.is_acting_points = {}

        supports["derivatives"] = True
        supports["variances"] = True
        supports["variance_derivatives"] = True
        supports["x_hierarchy"] = True

    def _final_initialize(self):
        if isinstance(self.options["random_state"], np.random.RandomState):
            self.random_state = self.options["random_state"]
        elif isinstance(self.options["random_state"], int):
            self.random_state = np.random.RandomState(self.options["random_state"])
        else:
            self.random_state = np.random.RandomState()

        # initialize default power values
        if self.options["corr"] == "squar_exp":
            self.options["pow_exp_power"] = 2.0
        elif self.options["corr"] in [
            "abs_exp",
            "squar_sin_exp",
            "matern32",
            "matern52",
        ]:
            self.options["pow_exp_power"] = 1.0

        # Check the pow_exp_power is >0 and <=2
        assert (
            self.options["pow_exp_power"] > 0 and self.options["pow_exp_power"] <= 2
        ), (
            "The power value for exponential power function can only be >0 and <=2, but %s was given"
            % self.options["pow_exp_power"]
        )

    @property
    def design_space(self) -> BaseDesignSpace:
        xt = self.training_points.get(None)
        if xt is not None:
            xt = xt[0][0]

        if self.options["design_space"] is None:
            self.options["design_space"] = ensure_design_space(
                xt=xt, xlimits=self.options["xlimits"]
            )

        elif not isinstance(self.options["design_space"], BaseDesignSpace):
            ds_input = self.options["design_space"]
            self.options["design_space"] = ensure_design_space(
                xt=xt, xlimits=ds_input, design_space=ds_input
            )
        return self.options["design_space"]

    @property
    def is_continuous(self) -> bool:
        return self.design_space.is_all_cont

    def set_training_values(
        self, xt: np.ndarray, yt: np.ndarray, name=None, is_acting=None
    ) -> None:
        """
        Set training data (values).

        Parameters
        ----------
        xt : np.ndarray[nt, nx] or np.ndarray[nt]
            The input values for the nt training points.
        yt : np.ndarray[nt, ny] or np.ndarray[nt]
            The output values for the nt training points.
        name : str or None
            An optional label for the group of training points being set.
            This is only used in special situations (e.g., multi-fidelity applications).
        is_acting : np.ndarray[nt, nx] or np.ndarray[nt]
            Matrix specifying which of the design variables is acting in a hierarchical design space
        """
        super().set_training_values(xt, yt, name=name)
        if is_acting is not None:
            self.is_acting_points[name] = is_acting

    def _correct_distances_cat_decreed(
        self,
        D,
        is_acting,
        listcatdecreed,
        ij,
        is_acting_y=None,
        mixint_type=MixIntKernelType.CONT_RELAX,
    ):
        indjcat = -1
        for j in listcatdecreed:
            indjcat = indjcat + 1
            if j:
                indicat = -1
                indices = 0
                for v in range(len(self.design_space.design_variables)):
                    if isinstance(
                        self.design_space.design_variables[v], CategoricalVariable
                    ):
                        indicat = indicat + 1
                        if indicat == indjcat:
                            ia2 = np.zeros((len(ij), 2), dtype=bool)
                            if is_acting_y is None:
                                ia2 = (is_acting[:, self.cat_features][:, indjcat])[ij]
                            else:
                                ia2[:, 0] = (
                                    is_acting[:, self.cat_features][:, indjcat]
                                )[ij[:, 0]]
                                ia2[:, 1] = (
                                    is_acting_y[:, self.cat_features][:, indjcat]
                                )[ij[:, 1]]

                            act_inact = ia2[:, 0] ^ ia2[:, 1]
                            act_act = ia2[:, 0] & ia2[:, 1]

                            if mixint_type == MixIntKernelType.CONT_RELAX:
                                val_act = (
                                    np.array([1] * self.n_levels[indjcat])
                                    - self.X2_offset[
                                        indices : indices + self.n_levels[indjcat]
                                    ]
                                ) / self.X2_scale[
                                    indices : indices + self.n_levels[indjcat]
                                ] - (
                                    np.array([0] * self.n_levels[indjcat])
                                    - self.X2_offset[
                                        indices : indices + self.n_levels[indjcat]
                                    ]
                                ) / self.X2_scale[
                                    indices : indices + self.n_levels[indjcat]
                                ]
                                D[:, indices : indices + self.n_levels[indjcat]][
                                    act_inact
                                ] = val_act
                                D[:, indices : indices + self.n_levels[indjcat]][
                                    act_act
                                ] = (
                                    np.sqrt(2)
                                    * D[:, indices : indices + self.n_levels[indjcat]][
                                        act_act
                                    ]
                                )
                            elif mixint_type == MixIntKernelType.GOWER:
                                D[:, indices : indices + 1][act_inact] = (
                                    self.n_levels[indjcat] * 0.5
                                )
                                D[:, indices : indices + 1][act_act] = (
                                    np.sqrt(2) * D[:, indices : indices + 1][act_act]
                                )

                            else:
                                raise ValueError(
                                    "Continuous decreed kernel not implemented"
                                )
                        else:
                            if mixint_type == MixIntKernelType.CONT_RELAX:
                                indices = indices + self.n_levels[indicat]
                            elif mixint_type == MixIntKernelType.GOWER:
                                indices = indices + 1
                    else:
                        indices = indices + 1
        return D

    def _new_train(self):
        # Sampling points X and y
        X = self.training_points[None][0][0]
        y = self.training_points[None][0][1]
        # Get is_acting status from design space model if needed (might correct training points)
        is_acting = self.is_acting_points.get(None)
        if is_acting is None and not self.is_continuous:
            X, is_acting = self.design_space.correct_get_acting(X)
            self.training_points[None][0][0] = X
            self.is_acting_points[None] = is_acting

        # Compute PLS-coefficients (attr of self) and modified X and y (if GEKPLS is used)
        if self.name not in ["Kriging", "MGP", "SGP"]:
            if self.is_continuous:
                X, y = self._compute_pls(X.copy(), y.copy())

        self._check_param()
        self.X_train = X
        self.is_acting_train = is_acting
        self._corr_params = None
        _, self.cat_features = compute_X_cont(self.X_train, self.design_space)
        D = None  # For SGP, D is not computed at all
        # Center and scale X and y
        (
            self.X_norma,
            self.y_norma,
            self.X_offset,
            self.y_mean,
            self.X_scale,
            self.y_std,
        ) = standardization(X.copy(), y.copy())

        if not self.options["eval_noise"]:
            self.optimal_noise = np.array(self.options["noise0"])
        elif self.options["use_het_noise"]:
            # hetGP works with unique design variables when noise variance are not given
            (
                self.X_norma,
                index_unique,
                nt_reps,
            ) = np.unique(self.X_norma, return_inverse=True, return_counts=True, axis=0)
            self.nt = self.X_norma.shape[0]

            # computing the mean of the output per unique design variable (see Binois et al., 2018)
            y_norma_unique = []
            for i in range(self.nt):
                y_norma_unique.append(np.mean(self.y_norma[index_unique == i]))
            # pointwise sensible estimates of the noise variances (see Ankenman et al., 2010)
            self.optimal_noise = self.options["noise0"] * np.ones(self.nt)
            for i in range(self.nt):
                diff = self.y_norma[index_unique == i] - y_norma_unique[i]
                if np.sum(diff**2) != 0.0:
                    self.optimal_noise[i] = np.std(diff, ddof=1) ** 2
            self.optimal_noise = self.optimal_noise / nt_reps
            self.y_norma = y_norma_unique

        if not (self.is_continuous):
            D, self.ij, X_cont = gower_componentwise_distances(
                X=X,
                x_is_acting=is_acting,
                design_space=self.design_space,
                hierarchical_kernel=self.options["hierarchical_kernel"],
            )
            self.Lij, self.n_levels = cross_levels(
                X=self.X_train, ij=self.ij, design_space=self.design_space
            )
            listcatdecreed = self.design_space.is_conditionally_acting[
                self.cat_features
            ]
            if np.any(listcatdecreed):
                D = self._correct_distances_cat_decreed(
                    D,
                    is_acting,
                    listcatdecreed,
                    self.ij,
                    mixint_type=MixIntKernelType.GOWER,
                )
            if self.options["categorical_kernel"] == MixIntKernelType.CONT_RELAX:
                X2, _ = self.design_space.unfold_x(X)
                (
                    self.X2_norma,
                    _,
                    self.X2_offset,
                    _,
                    self.X2_scale,
                    _,
                ) = standardization(X2.copy(), y.copy())
                D, _ = cross_distances(self.X2_norma)
                self.Lij, self.n_levels = cross_levels(
                    X=self.X_train, ij=self.ij, design_space=self.design_space
                )
                listcatdecreed = self.design_space.is_conditionally_acting[
                    self.cat_features
                ]
                if np.any(listcatdecreed):
                    D = self._correct_distances_cat_decreed(
                        D,
                        is_acting,
                        listcatdecreed,
                        self.ij,
                        mixint_type=MixIntKernelType.CONT_RELAX,
                    )

            # Center and scale X_cont and y
            (
                self.X_norma,
                self.y_norma,
                self.X_offset,
                self.y_mean,
                self.X_scale,
                self.y_std,
            ) = standardization(X_cont.copy(), y.copy())

        if self.name not in ["SGP"]:
            if self.is_continuous:
                # Calculate matrix of distances D between samples
                D, self.ij = cross_distances(self.X_norma)

            if np.min(np.sum(np.abs(D), axis=1)) == 0.0:
                warnings.warn(
                    "Warning: multiple x input features have the same value (at least same row twice)."
                )

        ####
        # Regression matrix and parameters
        self.F = self._regression_types[self.options["poly"]](self.X_norma)
        n_samples_F = self.F.shape[0]
        if self.F.ndim > 1:
            p = self.F.shape[1]
        else:
            p = 1
        self._check_F(n_samples_F, p)

        # Optimization
        (
            self.optimal_rlf_value,
            self.optimal_par,
            self.optimal_theta,
        ) = self._optimize_hyperparam(D)
        if self.name in ["MGP"]:
            self._specific_train()
        elif self.name in ["SGP"] and not self.options["use_het_noise"]:
            if self.options["eval_noise"]:
                self.optimal_noise = self.optimal_theta[-1]
                self.optimal_sigma2 = self.optimal_theta[-2]
                self.optimal_theta = self.optimal_theta[:-2]
            else:
                self.optimal_sigma2 = self.optimal_theta[-1]
                self.optimal_theta = self.optimal_theta[:-1]
        else:
            if self.options["eval_noise"] and not self.options["use_het_noise"]:
                self.optimal_noise = self.optimal_theta[-1]
                self.optimal_theta = self.optimal_theta[:-1]
        # if self.name != "MGP":
        #     del self.y_norma, self.D

    def is_training_ill_conditioned(self):
        """
        Check if the training dataset could be an issue and print both
        the dataset correlation matrix condition number and
        minimal distance between two points.
        ----
        Returns true if R is ill_conditionned
        """
        R = self.optimal_par["C"] @ self.optimal_par["C"]
        condR = np.linalg.cond(R)
        print(
            "Minimal distance between two points in any dimension is",
            "{:.2e}".format(np.min(self.D)),
        )
        print(
            "Correlation matrix R condition number is",
            "{:.2e}".format(condR),
        )
        return (
            linalg.svd(R, compute_uv=False)[-1]
            < (1.5 * 100.0 * np.finfo(np.double).eps)
            and condR > 1e9
        )

    def _train(self):
        """
        Train the model
        """
        # outputs['sol'] = self.sol

        self._new_train()

    def _initialize_theta(self, theta, n_levels, cat_features, cat_kernel):
        self.n_levels_origin = n_levels
        if self._corr_params is not None:
            return self._corr_params
        nx = self.nx
        try:
            cat_kernel_comps = self.options["cat_kernel_comps"]
            if cat_kernel_comps is not None:
                n_levels = np.array(cat_kernel_comps)
        except KeyError:
            cat_kernel_comps = None
        try:
            ncomp = self.options["n_comp"]
            try:
                self.pls_coeff_cont
            except AttributeError:
                self.pls_coeff_cont = []
        except KeyError:
            cat_kernel_comps = None
            ncomp = 1e5

        theta_cont_features = np.zeros((len(theta), 1), dtype=bool)
        theta_cat_features = np.ones((len(theta), len(n_levels)), dtype=bool)
        if cat_kernel in [
            MixIntKernelType.EXP_HOMO_HSPHERE,
            MixIntKernelType.HOMO_HSPHERE,
        ]:
            theta_cat_features = np.zeros((len(theta), len(n_levels)), dtype=bool)
        i = 0
        j = 0
        n_theta_cont = 0
        for feat in cat_features:
            if feat:
                if cat_kernel in [
                    MixIntKernelType.EXP_HOMO_HSPHERE,
                    MixIntKernelType.HOMO_HSPHERE,
                ]:
                    theta_cat_features[
                        j : j + int(n_levels[i] * (n_levels[i] - 1) / 2), i
                    ] = [True] * int(n_levels[i] * (n_levels[i] - 1) / 2)
                    j += int(n_levels[i] * (n_levels[i] - 1) / 2)
                i += 1
            else:
                if n_theta_cont < ncomp:
                    theta_cont_features[j] = True
                    theta_cat_features[j] = False
                    j += 1
                    n_theta_cont += 1

        theta_cat_features = (
            [
                np.where(theta_cat_features[:, i_lvl])[0]
                for i_lvl in range(len(n_levels))
            ],
            np.any(theta_cat_features, axis=1) if len(n_levels) > 0 else None,
        )

        self._corr_params = params = (
            cat_kernel_comps,
            ncomp,
            theta_cat_features,
            theta_cont_features,
            nx,
            n_levels,
        )
        return params

    def _matrix_data_corr(
        self,
        corr,
        design_space,
        power,
        theta,
        theta_bounds,
        dx,
        Lij,
        n_levels,
        cat_features,
        cat_kernel,
        x=None,
        kplsk_second_loop=False,
    ):
        """
        matrix kernel correlation model.

        Parameters
        ----------
        corr: correlation_types
            - The autocorrelation model
        design_space: BaseDesignSpace
            - The design space definition
        theta : list[small_d * n_comp]
            Hyperparameters of the correlation model
        dx: np.ndarray[n_obs * (n_obs - 1) / 2, n_comp]
            - The gower_componentwise_distances between the samples.
        Lij: np.ndarray [n_obs * (n_obs - 1) / 2, 2]
                - The levels corresponding to the indices i and j of the vectors in X.
        n_levels: np.ndarray
                - The number of levels for every categorical variable.
        cat_features: np.ndarray [dim]
            -  Indices of the categorical input dimensions.
         cat_kernel : string
             - The kernel to use for categorical inputs. Only for non continuous Kriging",
        x : np.ndarray[n_obs , n_comp]
            - The input instead of dx for homo_hs prediction
        kplsk_second_loop : bool
            - If we are doing the second loop for kplsk
        Returns
        -------
        r: np.ndarray[n_obs * (n_obs - 1) / 2,1]
            An array containing the values of the autocorrelation model.
        """

        _correlation_types = {
            "pow_exp": pow_exp,
            "abs_exp": abs_exp,
            "squar_exp": squar_exp,
            "squar_sin_exp": squar_sin_exp,
            "act_exp": act_exp,
            "matern52": matern52,
            "matern32": matern32,
        }

        # Initialize static parameters
        (
            cat_kernel_comps,
            ncomp,
            theta_cat_features,
            theta_cont_features,
            nx,
            n_levels,
        ) = self._initialize_theta(theta, n_levels, cat_features, cat_kernel)

        # Sampling points X and y
        if "MFK" in self.name:
            if self._lvl < self.nlvl - 1:
                X = self.training_points[self._lvl][0][0]
                y = self.training_points[self._lvl][0][1]
            elif self._lvl == self.nlvl - 1:
                X = self.training_points[None][0][0]
                y = self.training_points[None][0][1]
        else:
            X = self.training_points[None][0][0]
            y = self.training_points[None][0][1]

        if cat_kernel == MixIntKernelType.CONT_RELAX:
            X_pls_space, _ = design_space.unfold_x(X)
            nx = len(theta)

        elif cat_kernel == MixIntKernelType.GOWER:
            X_pls_space = np.copy(X)
        else:
            X_pls_space, _ = compute_X_cont(X, design_space)
        if not (kplsk_second_loop) and (cat_kernel_comps is not None or ncomp < 1e5):
            if np.size(self.pls_coeff_cont) == 0:
                X, y = self._compute_pls(X_pls_space.copy(), y.copy())
                self.pls_coeff_cont = self.coeff_pls
            if cat_kernel in [MixIntKernelType.GOWER, MixIntKernelType.CONT_RELAX]:
                d = componentwise_distance_PLS(
                    dx,
                    corr,
                    self.options["n_comp"],
                    self.pls_coeff_cont,
                    power,
                    theta=None,
                    return_derivative=False,
                )
                r = _correlation_types[corr](theta, d)
                return r
            else:
                d_cont = componentwise_distance_PLS(
                    dx[:, np.logical_not(cat_features)],
                    corr,
                    self.options["n_comp"],
                    self.pls_coeff_cont,
                    power,
                    theta=None,
                    return_derivative=False,
                )
        else:
            d = componentwise_distance(
                dx,
                corr,
                nx,
                power,
                theta=None,
                return_derivative=False,
            )
            if cat_kernel in [MixIntKernelType.GOWER, MixIntKernelType.CONT_RELAX]:
                r = _correlation_types[corr](theta, d)
                return r
            else:
                d_cont = d[:, np.logical_not(cat_features)]
        if self.options["corr"] == "squar_sin_exp":
            if self.options["categorical_kernel"] != MixIntKernelType.GOWER:
                theta_cont_features[-len([self.design_space.is_cat_mask]) :] = (
                    np.atleast_2d(
                        np.array([True] * len([self.design_space.is_cat_mask]))
                    ).T
                )
                theta_cat_features[1][-len([self.design_space.is_cat_mask]) :] = (
                    np.atleast_2d(
                        np.array([False] * len([self.design_space.is_cat_mask]))
                    ).T
                )

        theta_cont = theta[theta_cont_features[:, 0]]
        r_cont = _correlation_types[corr](theta_cont, d_cont)
        r_cat = np.copy(r_cont) * 0
        r = np.copy(r_cont)
        ##Theta_cat_i loop
        try:
            self.coeff_pls_cat
        except AttributeError:
            self.coeff_pls_cat = []

        theta_cat_kernel = theta
        if len(n_levels) > 0:
            theta_cat_kernel = theta.copy()
            if cat_kernel == MixIntKernelType.EXP_HOMO_HSPHERE:
                theta_cat_kernel[theta_cat_features[1]] *= 0.5 * np.pi / theta_bounds[1]
            elif cat_kernel == MixIntKernelType.HOMO_HSPHERE:
                theta_cat_kernel[theta_cat_features[1]] *= 2.0 * np.pi / theta_bounds[1]
            elif cat_kernel == MixIntKernelType.COMPOUND_SYMMETRY:
                theta_cat_kernel[theta_cat_features[1]] *= 2.0
                theta_cat_kernel[theta_cat_features[1]] -= (
                    theta_bounds[1] + theta_bounds[0]
                )
                theta_cat_kernel[theta_cat_features[1]] *= 1 / (
                    1.000000000001 * theta_bounds[1]
                )

        for i in range(len(n_levels)):
            theta_cat = theta_cat_kernel[theta_cat_features[0][i]]
            if cat_kernel == MixIntKernelType.COMPOUND_SYMMETRY:
                T = np.zeros((n_levels[i], n_levels[i]))
                for tij in range(n_levels[i]):
                    for tji in range(n_levels[i]):
                        if tij == tji:
                            T[tij, tji] = 1
                        else:
                            T[tij, tji] = max(
                                theta_cat[0], 1e-10 - 1 / (n_levels[i] - 1)
                            )
            else:
                T = matrix_data_corr_levels_cat_matrix(
                    i,
                    n_levels,
                    theta_cat,
                    theta_bounds,
                    is_ehh=cat_kernel == MixIntKernelType.EXP_HOMO_HSPHERE,
                )

            if cat_kernel_comps is not None:
                # Sampling points X and y
                X = self.training_points[None][0][0]
                y = self.training_points[None][0][1]
                X_icat = X[:, cat_features]
                X_icat = X_icat[:, i]
                old_n_comp = (
                    self.options["n_comp"] if "n_comp" in self.options else None
                )
                self.options["n_comp"] = int(n_levels[i] / 2 * (n_levels[i] - 1))
                X_full_space = compute_X_cross(X_icat, self.n_levels_origin[i])
                try:
                    self.coeff_pls = self.coeff_pls_cat[i]
                except IndexError:
                    _, _ = self._compute_pls(X_full_space.copy(), y.copy())
                    self.coeff_pls_cat.append(self.coeff_pls)

                if x is not None:
                    x_icat = x[:, cat_features]
                    x_icat = x_icat[:, i]
                    x_full_space = compute_X_cross(x_icat, self.n_levels_origin[i])
                    dx_cat_i = cross_levels_homo_space(
                        x_full_space, self.ij, y=X_full_space
                    )
                else:
                    dx_cat_i = cross_levels_homo_space(X_full_space, self.ij)

                d_cat_i = componentwise_distance_PLS(
                    dx_cat_i,
                    "squar_exp",
                    self.options["n_comp"],
                    self.coeff_pls,
                    power=self.options["pow_exp_power"],
                    theta=None,
                    return_derivative=False,
                )

                matrix_data_corr_levels_cat_mod_comps(
                    i,
                    Lij,
                    r_cat,
                    n_levels,
                    T,
                    d_cat_i,
                    has_cat_kernel=cat_kernel
                    in [
                        MixIntKernelType.EXP_HOMO_HSPHERE,
                        MixIntKernelType.HOMO_HSPHERE,
                    ],
                )
            else:
                matrix_data_corr_levels_cat_mod(
                    i,
                    Lij,
                    r_cat,
                    T,
                    has_cat_kernel=cat_kernel
                    in [
                        MixIntKernelType.EXP_HOMO_HSPHERE,
                        MixIntKernelType.HOMO_HSPHERE,
                        MixIntKernelType.COMPOUND_SYMMETRY,
                    ],
                )

            r = np.multiply(r, r_cat)
            if cat_kernel_comps is not None:
                if old_n_comp is None:
                    self.options._dict.pop("n_comp", None)
                else:
                    self.options["n_comp"] = old_n_comp
        return r

    def _reduced_likelihood_function(self, theta):
        """
        This function determines the BLUP parameters and evaluates the reduced
        likelihood function for the given autocorrelation parameters theta.
        Maximizing this function wrt the autocorrelation parameters theta is
        equivalent to maximizing the likelihood of the assumed joint Gaussian
        distribution of the observations y evaluated onto the design of
        experiments X.

        Parameters
        ----------
        theta: list(n_comp), optional
            - An array containing the autocorrelation parameters at which the
              Gaussian Process model parameters should be determined.

        Returns
        -------
        reduced_likelihood_function_value: real
            - The value of the reduced likelihood function associated to the
              given autocorrelation parameters theta.
        par: dict()
            - A dictionary containing the requested Gaussian Process model
              parameters:
            sigma2
            Gaussian Process variance.
            beta
            Generalized least-squares regression weights for
            Universal Kriging or for Ordinary Kriging.
            gamma
            Gaussian Process weights.
            C
            Cholesky decomposition of the correlation matrix [R].
            Ft
            Solution of the linear equation system : [R] x Ft = F
            Q, G
            QR decomposition of the matrix Ft.
        """
        # Initialize output

        reduced_likelihood_function_value = -np.inf
        par = {}
        # Set up R
        nugget = self.options["nugget"]
        if self.options["eval_noise"]:
            nugget = 0

        noise = self.noise0
        tmp_var = theta
        if self.options["use_het_noise"]:
            noise = self.optimal_noise
        if self.options["eval_noise"] and not self.options["use_het_noise"]:
            theta = tmp_var[0:-1]
            noise = tmp_var[-1]
        if not (self.is_continuous):
            dx = self.D
            if self.options["categorical_kernel"] == MixIntKernelType.CONT_RELAX:
                if "MFK" in self.name:
                    if (
                        self._lvl == self.nlvl - 1
                    ):  # highest fidelity identified by the key None
                        X2, _ = self.design_space.unfold_x(
                            self.training_points[None][0][0]
                        )
                        self.X2_norma[str(self._lvl)] = (
                            X2 - self.X2_offset
                        ) / self.X2_scale
                        dx, _ = cross_distances(self.X2_norma[str(self._lvl)])
                    elif self._lvl < self.nlvl - 1:
                        X2, _ = self.design_space.unfold_x(
                            self.training_points[self._lvl][0][0]
                        )
                        self.X2_norma[str(self._lvl)] = (
                            X2 - self.X2_offset
                        ) / self.X2_scale
                        dx, _ = cross_distances(self.X2_norma[str(self._lvl)])
                else:
                    X2, _ = self.design_space.unfold_x(self.training_points[None][0][0])
                    (
                        self.X2_norma,
                        _,
                        self.X2_offset,
                        _,
                        self.X2_scale,
                        _,
                    ) = standardization(X2, self.training_points[None][0][1])
                    dx, _ = cross_distances(self.X2_norma)

            r = self._matrix_data_corr(
                corr=self.options["corr"],
                design_space=self.design_space,
                power=self.options["pow_exp_power"],
                theta=theta,
                theta_bounds=self.options["theta_bounds"],
                dx=dx,
                Lij=self.Lij,
                n_levels=self.n_levels,
                cat_features=self.cat_features,
                cat_kernel=self.options["categorical_kernel"],
                kplsk_second_loop=self.kplsk_second_loop,
            ).reshape(-1, 1)
        else:
            r = self._correlation_types[self.options["corr"]](theta, self.D).reshape(
                -1, 1
            )
        R = np.eye(self.nt) * (1.0 + nugget + noise)
        R[self.ij[:, 0], self.ij[:, 1]] = r[:, 0]
        R[self.ij[:, 1], self.ij[:, 0]] = r[:, 0]
        # Cholesky decomposition of R

        try:
            C = linalg.cholesky(R, lower=True)
        except (linalg.LinAlgError, ValueError) as e:
            print("exception : ", e)
            print(np.linalg.eig(R)[0])
            return reduced_likelihood_function_value, par

        # Get generalized least squared solution
        Ft = linalg.solve_triangular(C, self.F, lower=True)
        Q, G = linalg.qr(Ft, mode="economic")
        sv = linalg.svd(G, compute_uv=False)
        rcondG = sv[-1] / sv[0]
        if rcondG < 1e-10:
            # Check F
            sv = linalg.svd(self.F, compute_uv=False)
            condF = sv[0] / sv[-1]
            if condF > 1e15:
                raise Exception(
                    "F is too ill conditioned. Poor combination "
                    "of regression model and observations."
                )

            else:
                # Ft is too ill conditioned, get out (try different theta)
                return reduced_likelihood_function_value, par

        Yt = linalg.solve_triangular(C, self.y_norma, lower=True)
        beta = linalg.solve_triangular(G, np.dot(Q.T, Yt))
        rho = Yt - np.dot(Ft, beta)

        # The determinant of R is equal to the squared product of the diagonal
        # elements of its Cholesky decomposition C
        detR = (np.diag(C) ** (2.0 / self.nt)).prod()
        # Compute/Organize output
        p = 0
        q = 0
        if self.name in ["MFK", "MFKPLS", "MFKPLSK"]:
            p = self.p
            q = self.q
        sigma2 = (rho**2.0).sum(axis=0) / (self.nt - p - q)
        reduced_likelihood_function_value = -(self.nt - p - q) * np.log10(
            sigma2.sum()
        ) - self.nt * np.log10(detR)
        par["sigma2"] = sigma2 * self.y_std**2.0
        par["beta"] = beta
        par["gamma"] = linalg.solve_triangular(C.T, rho)
        par["C"] = C
        par["Ft"] = Ft
        par["G"] = G
        par["Q"] = Q

        if self.name in ["MGP"]:
            reduced_likelihood_function_value += self._reduced_log_prior(theta)

        # A particular case when f_min_cobyla fail
        if (self.best_iteration_fail is not None) and (
            not np.isinf(reduced_likelihood_function_value)
        ):
            if reduced_likelihood_function_value > self.best_iteration_fail:
                self.best_iteration_fail = reduced_likelihood_function_value
                self._thetaMemory = np.array(tmp_var)

        elif (self.best_iteration_fail is None) and (
            not np.isinf(reduced_likelihood_function_value)
        ):
            self.best_iteration_fail = reduced_likelihood_function_value
            self._thetaMemory = np.array(tmp_var)
        if reduced_likelihood_function_value > 1e15:
            reduced_likelihood_function_value = 1e15
        return reduced_likelihood_function_value, par

    def _reduced_likelihood_gradient(self, theta):
        """
        Evaluates the reduced_likelihood_gradient at a set of hyperparameters.

        Parameters
        ---------
        theta : list(n_comp), optional
            - An array containing the autocorrelation parameters at which the
              Gaussian Process model parameters should be determined.

        Returns
        -------
        grad_red : np.ndarray (dim,1)
            Derivative of the reduced_likelihood
        par: dict()
            - A dictionary containing the requested Gaussian Process model
              parameters:
            sigma2
            Gaussian Process variance.
            beta
            Generalized least-squares regression weights for
            Universal Kriging or for Ordinary Kriging.
            gamma
            Gaussian Process weights.
            C
            Cholesky decomposition of the correlation matrix [R].
            Ft
            Solution of the linear equation system : [R] x Ft = F
            Q, G
            QR decomposition of the matrix Ft.
            dr
            List of all the correlation matrix derivative
            tr
            List of all the trace part in the reduce likelihood derivatives
            dmu
            List of all the mean derivatives
            arg
            List of all minus_Cinv_dRdomega_gamma
            dsigma
            List of all sigma derivatives
        """
        red, par = self._reduced_likelihood_function(theta)

        C = par["C"]
        gamma = par["gamma"]
        Q = par["Q"]
        G = par["G"]
        sigma_2 = par["sigma2"] + self.options["nugget"]

        nb_theta = len(theta)
        grad_red = np.zeros(nb_theta)

        dr_all = []
        tr_all = []
        dmu_all = []
        arg_all = []
        dsigma_all = []
        dbeta_all = []
        for i_der in range(nb_theta):
            # Compute R derivatives
            dr = self._correlation_types[self.options["corr"]](
                theta, self.D, grad_ind=i_der
            )

            dr_all.append(dr)

            dR = np.zeros((self.nt, self.nt))
            dR[self.ij[:, 0], self.ij[:, 1]] = dr[:, 0]
            dR[self.ij[:, 1], self.ij[:, 0]] = dr[:, 0]

            # Compute beta derivatives
            Cinv_dR_gamma = linalg.solve_triangular(C, np.dot(dR, gamma), lower=True)
            dbeta = -linalg.solve_triangular(G, np.dot(Q.T, Cinv_dR_gamma))
            arg_all.append(Cinv_dR_gamma)

            dbeta_all.append(dbeta)

            # Compute mu derivatives
            dmu = np.dot(self.F, dbeta)
            dmu_all.append(dmu)

            # Compute log(detR) derivatives
            tr_1 = linalg.solve_triangular(C, dR, lower=True)
            tr = linalg.solve_triangular(C.T, tr_1)
            tr_all.append(tr)

            # Compute Sigma2 Derivatives
            dsigma_2 = (
                (1 / self.nt)
                * (
                    -dmu.T.dot(gamma)
                    - gamma.T.dot(dmu)
                    - np.dot(gamma.T, dR.dot(gamma))
                )
                * self.y_std**2.0
            )
            dsigma_all.append(dsigma_2)

            # Compute reduced log likelihood derivatives
            grad_red[i_der] = (
                -self.nt / np.log(10) * (dsigma_2 / sigma_2 + np.trace(tr) / self.nt)
            ).item()

        par["dr"] = dr_all
        par["tr"] = tr_all
        par["dmu"] = dmu_all
        par["arg"] = arg_all
        par["dsigma"] = dsigma_all
        par["dbeta_all"] = dbeta_all

        grad_red = np.atleast_2d(grad_red).T

        if self.name in ["MGP"]:
            grad_red += self._reduced_log_prior(theta, grad=True)
        return grad_red, par

    def _reduced_likelihood_hessian(self, theta):
        """
        Evaluates the reduced_likelihood_gradient at a set of hyperparameters.

        Parameters
        ----------
        theta : list(n_comp), optional
            - An array containing the autocorrelation parameters at which the
              Gaussian Process model parameters should be determined.

        Returns
        -------
        hess : np.ndarray
            Hessian values.
        hess_ij: np.ndarray [nb_theta * (nb_theta + 1) / 2, 2]
            - The indices i and j of the vectors in theta associated to the hessian in hess.
        par: dict()
            - A dictionary containing the requested Gaussian Process model
              parameters:
            sigma2
            Gaussian Process variance.
            beta
            Generalized least-squared regression weights for
            Universal Kriging or for Ordinary Kriging.
            gamma
            Gaussian Process weights.
            C
            Cholesky decomposition of the correlation matrix [R].
            Ft
            Solution of the linear equation system : [R] x Ft = F
            Q, G
            QR decomposition of the matrix Ft.
            dr
            List of all the correlation matrix derivative
            tr
            List of all the trace part in the reduce likelihood derivatives
            dmu
            List of all the mean derivatives
            arg
            List of all minus_Cinv_dRdomega_gamma
            dsigma
            List of all sigma derivatives
        """
        dred, par = self._reduced_likelihood_gradient(theta)

        C = par["C"]
        gamma = par["gamma"]
        Q = par["Q"]
        G = par["G"]
        sigma_2 = par["sigma2"]

        nb_theta = len(theta)

        dr_all = par["dr"]
        tr_all = par["tr"]
        dmu_all = par["dmu"]
        arg_all = par["arg"]
        dsigma = par["dsigma"]
        Rinv_dRdomega_gamma_all = []
        Rinv_dmudomega_all = []

        n_val_hess = nb_theta * (nb_theta + 1) // 2
        hess_ij = np.zeros((n_val_hess, 2), dtype=np.int32)
        hess = np.zeros((n_val_hess, 1))
        ind_1 = 0
        if self.name in ["MGP"]:
            log_prior = self._reduced_log_prior(theta, hessian=True)

        for omega in range(nb_theta):
            ind_0 = ind_1
            ind_1 = ind_0 + nb_theta - omega
            hess_ij[ind_0:ind_1, 0] = omega
            hess_ij[ind_0:ind_1, 1] = np.arange(omega, nb_theta)

            dRdomega = np.zeros((self.nt, self.nt))
            dRdomega[self.ij[:, 0], self.ij[:, 1]] = dr_all[omega][:, 0]
            dRdomega[self.ij[:, 1], self.ij[:, 0]] = dr_all[omega][:, 0]

            dmudomega = dmu_all[omega]
            Cinv_dmudomega = linalg.solve_triangular(C, dmudomega, lower=True)
            Rinv_dmudomega = linalg.solve_triangular(C.T, Cinv_dmudomega)
            Rinv_dmudomega_all.append(Rinv_dmudomega)
            Rinv_dRdomega_gamma = linalg.solve_triangular(C.T, arg_all[omega])
            Rinv_dRdomega_gamma_all.append(Rinv_dRdomega_gamma)

            for i, eta in enumerate(hess_ij[ind_0:ind_1, 1]):
                dRdeta = np.zeros((self.nt, self.nt))
                dRdeta[self.ij[:, 0], self.ij[:, 1]] = dr_all[eta][:, 0]
                dRdeta[self.ij[:, 1], self.ij[:, 0]] = dr_all[eta][:, 0]

                dr_eta_omega = self._correlation_types[self.options["corr"]](
                    theta, self.D, grad_ind=omega, hess_ind=eta
                )
                dRdetadomega = np.zeros((self.nt, self.nt))
                dRdetadomega[self.ij[:, 0], self.ij[:, 1]] = dr_eta_omega[:, 0]
                dRdetadomega[self.ij[:, 1], self.ij[:, 0]] = dr_eta_omega[:, 0]

                # Compute beta second derivatives
                dRdeta_Rinv_dmudomega = np.dot(dRdeta, Rinv_dmudomega)

                dmudeta = dmu_all[eta]
                Cinv_dmudeta = linalg.solve_triangular(C, dmudeta, lower=True)
                Rinv_dmudeta = linalg.solve_triangular(C.T, Cinv_dmudeta)
                dRdomega_Rinv_dmudeta = np.dot(dRdomega, Rinv_dmudeta)

                dRdeta_Rinv_dRdomega_gamma = np.dot(dRdeta, Rinv_dRdomega_gamma)

                Rinv_dRdeta_gamma = linalg.solve_triangular(C.T, arg_all[eta])
                dRdomega_Rinv_dRdeta_gamma = np.dot(dRdomega, Rinv_dRdeta_gamma)

                dRdetadomega_gamma = np.dot(dRdetadomega, gamma)

                beta_sum = (
                    dRdeta_Rinv_dmudomega
                    + dRdomega_Rinv_dmudeta
                    + dRdeta_Rinv_dRdomega_gamma
                    + dRdomega_Rinv_dRdeta_gamma
                    - dRdetadomega_gamma
                )

                Qt_Cinv_beta_sum = np.dot(
                    Q.T, linalg.solve_triangular(C, beta_sum, lower=True)
                )
                dbetadetadomega = linalg.solve_triangular(G, Qt_Cinv_beta_sum)

                # Compute mu second derivatives
                dmudetadomega = np.dot(self.F, dbetadetadomega)

                # Compute sigma2 second derivatives
                sigma_arg_1 = (
                    -np.dot(dmudetadomega.T, gamma)
                    + np.dot(dmudomega.T, Rinv_dRdeta_gamma)
                    + np.dot(dmudeta.T, Rinv_dRdomega_gamma)
                )

                sigma_arg_2 = (
                    -np.dot(gamma.T, dmudetadomega)
                    + np.dot(gamma.T, dRdeta_Rinv_dmudomega)
                    + np.dot(gamma.T, dRdomega_Rinv_dmudeta)
                )

                sigma_arg_3 = np.dot(dmudeta.T, Rinv_dmudomega) + np.dot(
                    dmudomega.T, Rinv_dmudeta
                )

                sigma_arg_4_in = (
                    -dRdetadomega_gamma
                    + dRdeta_Rinv_dRdomega_gamma
                    + dRdomega_Rinv_dRdeta_gamma
                )
                sigma_arg_4 = np.dot(gamma.T, sigma_arg_4_in)

                dsigma2detadomega = (
                    (1 / self.nt)
                    * (sigma_arg_1 + sigma_arg_2 + sigma_arg_3 + sigma_arg_4)
                    * self.y_std**2.0
                )

                # Compute Hessian
                dreddetadomega_tr_1 = np.trace(np.dot(tr_all[eta], tr_all[omega]))

                dreddetadomega_tr_2 = np.trace(
                    linalg.solve_triangular(
                        C.T, linalg.solve_triangular(C, dRdetadomega, lower=True)
                    )
                )

                dreddetadomega_arg1 = (self.nt / sigma_2) * (
                    dsigma2detadomega - (1 / sigma_2) * dsigma[omega] * dsigma[eta]
                )
                dreddetadomega = (
                    -(dreddetadomega_arg1 - dreddetadomega_tr_1 + dreddetadomega_tr_2)
                    / self.nt
                )

                hess[ind_0 + i, 0] = (self.nt / np.log(10) * dreddetadomega).item()

                if self.name in ["MGP"] and eta == omega:
                    hess[ind_0 + i, 0] += log_prior[eta].item()
            par["Rinv_dR_gamma"] = Rinv_dRdomega_gamma_all
            par["Rinv_dmu"] = Rinv_dmudomega_all
        return hess, hess_ij, par

    def _predict_init(self, x, is_acting):
        if not (self.is_continuous):
            if is_acting is None:
                x, is_acting = self.design_space.correct_get_acting(x)
            n_eval, _ = x.shape
            _, ij = cross_distances(x, self.X_train)
            dx = gower_componentwise_distances(
                x,
                x_is_acting=is_acting,
                design_space=self.design_space,
                hierarchical_kernel=self.options["hierarchical_kernel"],
                y=np.copy(self.X_train),
                y_is_acting=self.is_acting_train,
            )
            listcatdecreed = self.design_space.is_conditionally_acting[
                self.cat_features
            ]
            if np.any(listcatdecreed):
                dx = self._correct_distances_cat_decreed(
                    dx,
                    is_acting,
                    listcatdecreed,
                    ij,
                    is_acting_y=self.is_acting_train,
                    mixint_type=MixIntKernelType.GOWER,
                )
            if self.options["categorical_kernel"] == MixIntKernelType.CONT_RELAX:
                Xpred, _ = self.design_space.unfold_x(x)
                Xpred_norma = (Xpred - self.X2_offset) / self.X2_scale
                dx = differences(Xpred_norma, Y=self.X2_norma.copy())
                listcatdecreed = self.design_space.is_conditionally_acting[
                    self.cat_features
                ]
                if np.any(listcatdecreed):
                    dx = self._correct_distances_cat_decreed(
                        dx,
                        is_acting,
                        listcatdecreed,
                        ij,
                        is_acting_y=self.is_acting_train,
                        mixint_type=MixIntKernelType.CONT_RELAX,
                    )

            Lij, _ = cross_levels(
                X=x, ij=ij, design_space=self.design_space, y=self.X_train
            )
            self.ij = ij
        else:
            n_eval, _ = x.shape
            X_cont = (np.copy(x) - self.X_offset) / self.X_scale
            dx = differences(X_cont, Y=self.X_norma.copy())
            ij = 0
            Lij = 0
        return x, is_acting, n_eval, ij, Lij, dx

    def predict_values(self, x: np.ndarray, is_acting=None) -> np.ndarray:
        """
        Predict the output values at a set of points.

        Parameters
        ----------
        x : np.ndarray[nt, nx] or np.ndarray[nt]
            Input values for the prediction points.
        is_acting : np.ndarray[nt, nx] or np.ndarray[nt]
            Matrix specifying for each design variable whether it is acting or not (for hierarchical design spaces)

        Returns
        -------
        y : np.ndarray[nt, ny]
            Output values at the prediction points.
        """
        x = ensure_2d_array(x, "x")
        self._check_xdim(x)

        if is_acting is not None:
            is_acting = ensure_2d_array(is_acting, "is_acting")
            if is_acting.shape != x.shape:
                raise ValueError(
                    f"is_acting should have the same dimensions as x: {is_acting.shape} != {x.shape}"
                )

        n = x.shape[0]
        x2 = np.copy(x)
        self.printer.active = (
            self.options["print_global"] and self.options["print_prediction"]
        )

        if self.name == "MixExp":
            # Mixture of experts model
            self.printer._title("Evaluation of the Mixture of experts")
        else:
            self.printer._title("Evaluation")
        self.printer("   %-12s : %i" % ("# eval points.", n))
        self.printer()

        # Evaluate the unknown points using the specified model-method
        with self.printer._timed_context("Predicting", key="prediction"):
            y = self._predict_values(x2, is_acting=is_acting)
        time_pt = self.printer._time("prediction")[-1] / n
        self.printer()
        self.printer("Prediction time/pt. (sec) : %10.7f" % time_pt)
        self.printer()
        return y.reshape((n, self.ny))

    def _predict_values(self, x: np.ndarray, is_acting=None) -> np.ndarray:
        """
        Evaluates the model at a set of points.

        Parameters
        ----------
        x : np.ndarray [n_evals, dim]
            Evaluation point input variable values
        is_acting : np.ndarray[nt, nx] or np.ndarray[nt]
            Matrix specifying for each design variable whether it is acting or not (for hierarchical design spaces)

        Returns
        -------
        y : np.ndarray
            Evaluation point output variable values
        """
        # Initialization
        if not (self.is_continuous):
            x, is_acting, n_eval, ij, Lij, dx = self._predict_init(x, is_acting)

            r = self._matrix_data_corr(
                corr=self.options["corr"],
                design_space=self.design_space,
                power=self.options["pow_exp_power"],
                theta=self.optimal_theta,
                theta_bounds=self.options["theta_bounds"],
                dx=dx,
                Lij=Lij,
                n_levels=self.n_levels,
                cat_features=self.cat_features,
                cat_kernel=self.options["categorical_kernel"],
                x=x,
                kplsk_second_loop=self.kplsk_second_loop,
            ).reshape(n_eval, self.nt)

            X_cont, _ = compute_X_cont(x, self.design_space)

        else:
            _, _, n_eval, _, _, dx = self._predict_init(x, is_acting)
            X_cont = np.copy(x)
            d = self._componentwise_distance(dx)
            # Compute the correlation function
            r = self._correlation_types[self.options["corr"]](
                self.optimal_theta, d
            ).reshape(n_eval, self.nt)
            y = np.zeros(n_eval)
        X_cont = (X_cont - self.X_offset) / self.X_scale
        # Compute the regression function
        f = self._regression_types[self.options["poly"]](X_cont)
        # Scaled predictor
        y_ = np.dot(f, self.optimal_par["beta"]) + np.dot(r, self.optimal_par["gamma"])
        # Predictor
        y = (self.y_mean + self.y_std * y_).ravel()
        return y

    def _predict_derivatives(self, x, kx):
        """
        Evaluates the derivatives at a set of points.

        Parameters
        ---------
        x : np.ndarray [n_evals, dim]
            Evaluation point input variable values
        kx : int
            The 0-based index of the input variable with respect to which derivatives are desired.

        Returns
        -------
        y : np.ndarray
            Derivative values.
        """
        # Initialization
        n_eval, _ = x.shape

        x = (x - self.X_offset) / self.X_scale
        # Get pairwise componentwise L1-distances to the input training set

        dx = differences(x, Y=self.X_norma.copy())
        d = self._componentwise_distance(dx)
        if self.options["corr"] == "squar_sin_exp":
            dd = 0
        else:
            dd = self._componentwise_distance(
                dx, theta=self.optimal_theta, return_derivative=True
            )

        # Compute the correlation function
        derivative_dic = {"dx": dx, "dd": dd}

        r, dr = self._correlation_types[self.options["corr"]](
            self.optimal_theta, d, derivative_params=derivative_dic
        )
        r = r.reshape(n_eval, self.nt)

        drx = dr[:, kx].reshape(n_eval, self.nt)

        if self.options["poly"] == "constant":
            df = np.zeros((1, self.nx))
        elif self.options["poly"] == "linear":
            df = np.zeros((self.nx + 1, self.nx))
            df[1:, :] = np.eye(self.nx)
        else:
            raise ValueError(
                "The derivative is only available for ordinary kriging or "
                + "universal kriging using a linear trend"
            )
        # Beta and gamma = R^-1(y-FBeta)
        beta = self.optimal_par["beta"]
        gamma = self.optimal_par["gamma"]
        df_dx = np.dot(df.T, beta)

        y = (df_dx[kx] + np.dot(drx, gamma)) * self.y_std / self.X_scale[kx]
        return y

    def predict_variances(self, x: np.ndarray, is_acting=None) -> np.ndarray:
        """
        Predict the variances at a set of points.

        Parameters
        ----------
        x : np.ndarray[nt, nx] or np.ndarray[nt]
            Input values for the prediction points.
        is_acting : np.ndarray[nt, nx] or np.ndarray[nt]
            Matrix specifying for each design variable whether it is acting or not (for hierarchical design spaces)

        Returns
        -------
        s2 : np.ndarray[nt, ny]
            Variances.
        """
        check_support(self, "variances")
        x = ensure_2d_array(x, "x")
        self._check_xdim(x)

        if is_acting is not None:
            is_acting = ensure_2d_array(is_acting, "is_acting")
            if is_acting.shape != x.shape:
                raise ValueError(
                    f"is_acting should have the same dimensions as x: {is_acting.shape} != {x.shape}"
                )

        n = x.shape[0]
        x2 = np.copy(x)
        s2 = self._predict_variances(x2, is_acting=is_acting)
        return s2.reshape((n, self.ny))

    def _predict_variances(self, x: np.ndarray, is_acting=None) -> np.ndarray:
        """
        Provide uncertainty of the model at a set of points
        Parameters
        ----------
        x : np.ndarray [n_evals, dim]
            Evaluation point input variable values
        is_acting : np.ndarray[nt, nx] or np.ndarray[nt]
            Matrix specifying for each design variable whether it is acting or not (for hierarchical design spaces)
        Returns
        -------
        MSE : np.ndarray
            Evaluation point output variable MSE
        """
        # Initialization
        if not (self.is_continuous):
            x, is_acting, n_eval, ij, Lij, dx = self._predict_init(x, is_acting)
            X_cont = x

            r = self._matrix_data_corr(
                corr=self.options["corr"],
                design_space=self.design_space,
                power=self.options["pow_exp_power"],
                theta=self.optimal_theta,
                theta_bounds=self.options["theta_bounds"],
                dx=dx,
                Lij=Lij,
                n_levels=self.n_levels,
                cat_features=self.cat_features,
                cat_kernel=self.options["categorical_kernel"],
                x=x,
                kplsk_second_loop=self.kplsk_second_loop,
            ).reshape(n_eval, self.nt)

            X_cont, _ = compute_X_cont(x, self.design_space)
        else:
            _, _, n_eval, _, _, dx = self._predict_init(x, is_acting)
            X_cont = np.copy(x)
            d = self._componentwise_distance(dx)
            # Compute the correlation function
            r = self._correlation_types[self.options["corr"]](
                self.optimal_theta, d
            ).reshape(n_eval, self.nt)
        X_cont = (X_cont - self.X_offset) / self.X_scale
        C = self.optimal_par["C"]
        rt = linalg.solve_triangular(C, r.T, lower=True)

        u = linalg.solve_triangular(
            self.optimal_par["G"].T,
            np.dot(self.optimal_par["Ft"].T, rt)
            - self._regression_types[self.options["poly"]](X_cont).T,
        )
        A = self.optimal_par["sigma2"]
        B = 1.0 - (rt**2.0).sum(axis=0) + (u**2.0).sum(axis=0)
        # machine precision: force to zero!
        B[B < 1e-12] = 0
        MSE = np.einsum("i,j -> ji", A, B)
        # Mean Squared Error might be slightly negative depending on
        # machine precision: force to zero!
        MSE[MSE < 0.0] = 0.0
        return MSE

    def _predict_variance_derivatives(self, x, kx):
        """
        Provide the derivatives of the variance of the model at a set of points

        Parameters
        -----------
        x : np.ndarray [n_evals, dim]
            Evaluation point input variable values
        kx : int
            The 0-based index of the input variable with respect to which derivatives are desired.

        Returns
        -------
        derived_variance:  np.ndarray
            The derivatives wrt kx-th component of the variance of the kriging model
        """
        return self._internal_predict_variance(x, kx)

    def _predict_variance_gradient(self, x):
        """
        Provide the gradient of the variance of the model at a given point
        (ie the derivatives wrt to all component at a unique point x)

        Parameters
        -----------
        x : np.ndarray [1, dim]
            Evaluation point input variable values

        Returns
        -------
         derived_variance:  np.ndarray
            The gradient of the variance of the kriging model
        """
        return self._internal_predict_variance(x)

    def _internal_predict_variance(self, x, kx=None):
        """
        When kx is None gradient is computed at the location x
        otherwise partial derivatives wrt kx-th component of a set of points x
        """

        # Initialization
        n_eval, _ = x.shape
        x = (x - self.X_offset) / self.X_scale
        theta = self.optimal_theta
        # Get pairwise componentwise L1-distances to the input training set
        dx = differences(x, Y=self.X_norma.copy())
        d = self._componentwise_distance(dx)
        if self.options["corr"] == "squar_sin_exp":
            dd = 0
        else:
            dd = self._componentwise_distance(
                dx, theta=self.optimal_theta, return_derivative=True
            )
        derivative_dic = {"dx": dx, "dd": dd}

        sigma2 = self.optimal_par["sigma2"]
        C = self.optimal_par["C"]

        # p1 : derivative of (rt**2.0).sum(axis=0)
        r, dr = self._correlation_types[self.options["corr"]](
            theta, d, derivative_params=derivative_dic
        )
        if kx is None:
            rt = linalg.solve_triangular(C, r, lower=True)
            drx = dr.T
        else:
            r = r.reshape(n_eval, self.nt)
            rt = linalg.solve_triangular(C, r.T, lower=True)
            drx = dr[:, kx].reshape(n_eval, self.nt)

        invKr = linalg.solve_triangular(C.T, rt)
        p1 = 2 * np.dot(drx, invKr).T

        # p2 : derivative of (u**2.0).sum(axis=0)
        f_x = self._regression_types[self.options["poly"]](x).T
        F = self.F
        rho2 = linalg.solve_triangular(C, F, lower=True)
        invKF = linalg.solve_triangular(C.T, rho2)

        if kx is None:
            A = f_x.T - np.dot(r.T, invKF)
        else:
            A = f_x.T - np.dot(r, invKF)

        B = np.dot(F.T, invKF)
        rho3 = linalg.cholesky(B, lower=True)
        invBAt = linalg.solve_triangular(rho3, A.T, lower=True)
        D = linalg.solve_triangular(rho3.T, invBAt)

        if self.options["poly"] == "constant":
            df = np.zeros((1, self.nx))
        elif self.options["poly"] == "linear":
            df = np.zeros((self.nx + 1, self.nx))
            df[1:, :] = np.eye(self.nx)
        else:
            raise ValueError(
                "The derivative is only available for ordinary kriging or "
                + "universal kriging using a linear trend"
            )

        if kx is None:
            dA = df.T - np.dot(dr.T, invKF)
        else:
            dA = df[:, kx].T - np.dot(drx, invKF)

        p3 = 2 * np.dot(dA, D).T

        # prime : derivative of MSE
        # MSE ~1.0 - (rt**2.0).sum(axis=0) + (u**2.0).sum(axis=0)
        prime = 0 - p1 + p3
        ## scaling factors
        if kx is None:
            derived_variance = []
            x_std = np.resize(self.X_scale, self.nx)
            for i in range(len(x_std)):
                derived_variance.append(sigma2 * prime.T[i] / x_std[i])
            return np.array(derived_variance).T
        else:
            x_std = self.X_scale[kx]
            derived_variance = np.array((np.outer(sigma2, np.diag(prime.T)) / x_std))
            return np.atleast_2d(derived_variance).T

    def _optimize_hyperparam(self, D):
        """
        This function evaluates the Gaussian Process model at x.

        Parameters
        ----------
        D: np.ndarray [n_obs * (n_obs - 1) / 2, dim]
            - The componentwise cross-spatial-correlation-distance between the
              vectors in X.
           For SGP surrogate, D is not used

        Returns
        -------
        best_optimal_rlf_value: real
            - The value of the reduced likelihood function associated to the
              best autocorrelation parameters theta.
        best_optimal_par: dict()
            - A dictionary containing the requested Gaussian Process model
              parameters.
        best_optimal_theta: list(n_comp) or list(dim)
            - The best hyperparameters found by the optimization.
        """
        # reinitialize optimization best values
        self.best_iteration_fail = None
        self._thetaMemory = None
        # Initialize the hyperparameter-optimization
        if self.name in ["MGP"]:

            def minus_reduced_likelihood_function(theta):
                res = -self._reduced_likelihood_function(theta)[0]
                return res

            def grad_minus_reduced_likelihood_function(theta):
                grad = -self._reduced_likelihood_gradient(theta)[0]
                return grad

            def hessian_minus_reduced_likelihood_function(theta):
                hess = -self._reduced_likelihood_hessian(theta)[0]
                return hess

        else:

            def minus_reduced_likelihood_function(log10t):
                return -self._reduced_likelihood_function(theta=10.0**log10t)[0]

            def grad_minus_reduced_likelihood_function(log10t):
                log10t_2d = np.atleast_2d(log10t).T
                res = (
                    -np.log(10.0)
                    * (10.0**log10t_2d)
                    * (self._reduced_likelihood_gradient(10.0**log10t_2d)[0])
                )
                return res

            def hessian_minus_reduced_likelihood_function(log10t):
                log10t_2d = np.atleast_2d(log10t).T
                res = (
                    -np.log(10.0)
                    * (10.0**log10t_2d)
                    * (self._reduced_likelihood_hessian(10.0**log10t_2d)[0])
                )
                return res

        limit, _rhobeg = max(12 * len(self.options["theta0"]), 50), 0.5
        exit_function = False
        self.kplsk_second_loop = False
        if "KPLSK" in self.name:
            n_iter = 1
        else:
            n_iter = 0

        (
            best_optimal_theta,
            best_optimal_rlf_value,
            best_optimal_par,
            constraints,
        ) = (
            [],
            [],
            [],
            [],
        )

        for ii in range(n_iter, -1, -1):
            bounds_hyp = []
<<<<<<< HEAD
=======
            self.kplsk_second_loop = "KPLSK" in self.name and ii == 0
>>>>>>> af1f8d69
            self.theta0 = deepcopy(self.options["theta0"])
            for i in range(len(self.theta0)):
                # In practice, in 1D and for X in [0,1], theta^{-2} in [1e-2,infty),
                # i.e. theta in (0,1e1], is a good choice to avoid overfitting.
                # By standardising X in R, X_norm = (X-X_mean)/X_std, then
                # X_norm in [-1,1] if considering one std intervals. This leads
                # to theta in (0,2e1]
                theta_bounds = self.options["theta_bounds"]
                if self.theta0[i] < theta_bounds[0] or self.theta0[i] > theta_bounds[1]:
                    if ii == 0 and "KPLSK" in self.name:
                        if self.theta0[i] - theta_bounds[1] > 0:
                            self.theta0[i] = theta_bounds[1] - 1e-10
                        else:
                            self.theta0[i] = theta_bounds[0] + 1e-10
                    else:
                        warnings.warn(
                            f"theta0 is out the feasible bounds ({self.theta0}[{i}] out of \
                                [{theta_bounds[0]}, {theta_bounds[1]}]). \
                                    A random initialisation is used instead."
                        )
                        self.theta0[i] = self.random_state.rand()
                        self.theta0[i] = (
                            self.theta0[i] * (theta_bounds[1] - theta_bounds[0])
                            + theta_bounds[0]
                        )

                if self.name in ["MGP"]:  # to be discussed with R. Priem
                    constraints.append(lambda theta, i=i: theta[i] + theta_bounds[1])
                    constraints.append(lambda theta, i=i: theta_bounds[1] - theta[i])
                    bounds_hyp.append((-theta_bounds[1], theta_bounds[1]))
                else:
                    log10t_bounds = np.log10(theta_bounds)
                    constraints.append(lambda log10t, i=i: log10t[i] - log10t_bounds[0])
                    constraints.append(lambda log10t, i=i: log10t_bounds[1] - log10t[i])
                    bounds_hyp.append(log10t_bounds)

            if self.name in ["MGP"]:
                theta0_rand = m_norm.rvs(
                    self.options["prior"]["mean"] * len(self.theta0),
                    self.options["prior"]["var"],
                    1,
                )
                theta0 = self.theta0
            else:
                theta_bounds = self.options["theta_bounds"]
                log10t_bounds = np.log10(theta_bounds)
                theta0_rand = self.random_state.rand(len(self.theta0))
                theta0_rand = (
                    theta0_rand * (log10t_bounds[1] - log10t_bounds[0])
                    + log10t_bounds[0]
                )
                theta0 = np.log10(self.theta0)

            if self.name not in ["SGP"]:
                if not (self.is_continuous):
                    self.D = D
                else:
                    ##from abs distance to kernel distance
                    self.D = self._componentwise_distance(D, opt=ii)
            else:  # SGP case, D is not used
                pass

            # Initialization
            k, incr, stop, best_optimal_rlf_value, max_retry = 0, 0, 1, -1e20, 10
            while k < stop:
                # Use specified starting point as first guess
                self.noise0 = np.array(self.options["noise0"])
                noise_bounds = self.options["noise_bounds"]

                # SGP: GP variance is optimized too
                offset = 0
                if self.name in ["SGP"]:
                    sigma2_0 = np.log10(np.array([self.y_std[0] ** 2]))
                    theta0_sigma2 = np.concatenate([theta0, sigma2_0])
                    sigma2_bounds = np.log10(
                        np.array([1e-12, (3.0 * self.y_std[0]) ** 2])
                    )
                    constraints.append(
                        lambda log10t: log10t[len(self.theta0)] - sigma2_bounds[0]
                    )
                    constraints.append(
                        lambda log10t: sigma2_bounds[1] - log10t[len(self.theta0)]
                    )
                    bounds_hyp.append(sigma2_bounds)
                    offset = 1
                    theta0 = theta0_sigma2
                    theta0_rand = np.concatenate([theta0_rand, sigma2_0])

                if self.options["eval_noise"] and not self.options["use_het_noise"]:
                    self.noise0[self.noise0 == 0.0] = noise_bounds[0]
                    for i in range(len(self.noise0)):
                        if (
                            self.noise0[i] < noise_bounds[0]
                            or self.noise0[i] > noise_bounds[1]
                        ):
                            self.noise0[i] = noise_bounds[0]
                            warnings.warn(
                                "Warning: noise0 is out the feasible bounds. The lowest possible value is used instead."
                            )

                    theta0 = np.concatenate(
                        [theta0, np.log10(np.array([self.noise0]).flatten())]
                    )
                    theta0_rand = np.concatenate(
                        [
                            theta0_rand,
                            np.log10(np.array([self.noise0]).flatten()),
                        ]
                    )

                    for i in range(len(self.noise0)):
                        noise_bounds = np.log10(noise_bounds)
                        constraints.append(
                            lambda log10t, i=i: log10t[offset + i + len(self.theta0)]
                            - noise_bounds[0]
                        )
                        constraints.append(
                            lambda log10t, i=i: noise_bounds[1]
                            - log10t[offset + i + len(self.theta0)]
                        )
                        bounds_hyp.append(noise_bounds)
                theta_limits = np.repeat(
                    np.log10([theta_bounds]), repeats=len(theta0), axis=0
                )
                theta_all_loops = np.vstack((theta0, theta0_rand))
                if ii == 1 or "KPLSK" not in self.name:
                    if self.options["n_start"] > 1:
                        sampling = LHS(
                            xlimits=theta_limits,
                            criterion="maximin",
                            random_state=self.random_state,
                        )
                        theta_lhs_loops = sampling(self.options["n_start"])
                        theta_all_loops = np.vstack((theta_all_loops, theta_lhs_loops))

                optimal_theta_res = {"fun": float("inf")}
                optimal_theta_res_loop = None
                try:
                    if self.options["hyper_opt"] == "Cobyla":
                        for theta0_loop in theta_all_loops:
                            optimal_theta_res_loop = optimize.minimize(
                                minus_reduced_likelihood_function,
                                theta0_loop,
                                constraints=[
                                    {"fun": con, "type": "ineq"} for con in constraints
                                ],
                                method="COBYLA",
                                options={
                                    "rhobeg": _rhobeg,
                                    "tol": 1e-4,
                                    "maxiter": limit,
                                },
                            )
                            if optimal_theta_res_loop["fun"] < optimal_theta_res["fun"]:
                                optimal_theta_res = optimal_theta_res_loop

                    elif self.options["hyper_opt"] == "TNC":
                        if self.options["use_het_noise"]:
                            raise ValueError(
                                "For heteroscedastic noise, please use Cobyla"
                            )
                        for theta0_loop in theta_all_loops:
                            optimal_theta_res_loop = optimize.minimize(
                                minus_reduced_likelihood_function,
                                theta0_loop,
                                method="TNC",
                                jac=grad_minus_reduced_likelihood_function,
                                ###The hessian information is available but never used
                                #
                                ####hess=hessian_minus_reduced_likelihood_function,
                                bounds=bounds_hyp,
                                options={"maxfun": limit},
                            )
                            if optimal_theta_res_loop["fun"] < optimal_theta_res["fun"]:
                                optimal_theta_res = optimal_theta_res_loop

                    if "x" not in optimal_theta_res:
                        raise ValueError(
                            f"Optimizer encountered a problem: {optimal_theta_res_loop!s}"
                        )
                    optimal_theta = optimal_theta_res["x"]

                    if self.name not in ["MGP"]:
                        optimal_theta = 10**optimal_theta

                    optimal_rlf_value, optimal_par = self._reduced_likelihood_function(
                        theta=optimal_theta
                    )
                    # Compare the new optimizer to the best previous one
                    if k > 0:
                        if np.isinf(optimal_rlf_value):
                            stop += 1
                            if incr != 0:
                                return
                            if stop > max_retry:
                                raise ValueError(
                                    "%d attempts to train the model failed" % max_retry
                                )
                        else:
                            if optimal_rlf_value >= self.best_iteration_fail:
                                if optimal_rlf_value > best_optimal_rlf_value:
                                    best_optimal_rlf_value = optimal_rlf_value
                                    best_optimal_par = optimal_par
                                    best_optimal_theta = optimal_theta
                                else:
                                    if (
                                        self.best_iteration_fail
                                        > best_optimal_rlf_value
                                    ):
                                        best_optimal_theta = self._thetaMemory
                                        (
                                            best_optimal_rlf_value,
                                            best_optimal_par,
                                        ) = self._reduced_likelihood_function(
                                            theta=best_optimal_theta
                                        )
                    else:
                        if np.isinf(optimal_rlf_value):
                            stop += 1
                        else:
                            best_optimal_rlf_value = optimal_rlf_value
                            best_optimal_par = optimal_par
                            best_optimal_theta = optimal_theta
                    k += 1
                except ValueError as ve:
                    # raise ve
                    # If iteration is max when fmin_cobyla fail is not reached
                    if self.nb_ill_matrix > 0:
                        self.nb_ill_matrix -= 1
                        k += 1
                        stop += 1
                        # One evaluation objectif function is done at least
                        if self.best_iteration_fail is not None:
                            if self.best_iteration_fail > best_optimal_rlf_value:
                                best_optimal_theta = self._thetaMemory
                                (
                                    best_optimal_rlf_value,
                                    best_optimal_par,
                                ) = self._reduced_likelihood_function(
                                    theta=best_optimal_theta
                                )
                    # Optimization fail
                    elif np.size(best_optimal_par) == 0:
                        print("Optimization failed. Try increasing the ``nugget``")
                        raise ve
                    # Break the while loop
                    else:
                        k = stop + 1
                        print("fmin_cobyla failed but the best value is retained")

            if "KPLSK" in self.name:
                if self.options["eval_noise"]:
                    # best_optimal_theta contains [theta, noise] if eval_noise = True
                    theta = best_optimal_theta[:-1]
                else:
                    # best_optimal_theta contains [theta] if eval_noise = False
                    theta = best_optimal_theta

                if exit_function:
                    return best_optimal_rlf_value, best_optimal_par, best_optimal_theta

                if self.options["corr"] == "squar_exp":
                    self.options["theta0"] = (theta * self.coeff_pls**2).sum(1)
                else:
                    self.options["theta0"] = (theta * np.abs(self.coeff_pls)).sum(1)

                self.options["n_comp"] = int(self.nx)
                limit = 10 * self.options["n_comp"]
                self.best_iteration_fail = None
                exit_function = True
        return best_optimal_rlf_value, best_optimal_par, best_optimal_theta

    def _check_param(self):
        """
        This function checks some parameters of the model
        and amend theta0 if possible (see _amend_theta0_option).
        """
        d = self.options["n_comp"] if "n_comp" in self.options else self.nx
        if self.name in ["KPLS"]:
            if self.options["corr"] not in ["pow_exp", "squar_exp", "abs_exp"]:
                raise ValueError(
                    "KPLS only works with a squared exponential, or an absolute exponential kernel with variable power"
                )
            if (
                self.options["categorical_kernel"]
                not in [
                    MixIntKernelType.EXP_HOMO_HSPHERE,
                    MixIntKernelType.HOMO_HSPHERE,
                ]
                and self.name == "KPLS"
            ):
                if self.options["cat_kernel_comps"] is not None:
                    raise ValueError(
                        "cat_kernel_comps option is for homoscedastic kernel."
                    )

        mat_dim = (
            self.options["cat_kernel_comps"]
            if "cat_kernel_comps" in self.options
            else None
        )

        n_comp = self.options["n_comp"] if "n_comp" in self.options else None
        n_param = compute_n_param(
            self.design_space,
            self.options["categorical_kernel"],
            d,
            n_comp,
            mat_dim,
        )

        if self.options["corr"] == "squar_sin_exp":
            if (
                self.is_continuous
                or self.options["categorical_kernel"] == MixIntKernelType.GOWER
            ):
                self.options["theta0"] *= np.ones(2 * n_param)
            else:
                n_param += len([self.design_space.is_cat_mask])
                self.options["theta0"] *= np.ones(n_param)

        else:
            self.options["theta0"] *= np.ones(n_param)
        if (
            self.options["corr"] not in ["squar_exp", "abs_exp", "pow_exp"]
            and not (self.is_continuous)
            and self.options["categorical_kernel"]
            not in [
                MixIntKernelType.GOWER,
                MixIntKernelType.COMPOUND_SYMMETRY,
                MixIntKernelType.HOMO_HSPHERE,
            ]
        ):
            raise ValueError(
                "Categorical kernels should be matrix or exponential based."
            )

        if len(self.options["theta0"]) != d and (
            self.options["categorical_kernel"]
            in [MixIntKernelType.GOWER, MixIntKernelType.COMPOUND_SYMMETRY]
            or self.is_continuous
        ):
            if len(self.options["theta0"]) == 1:
                self.options["theta0"] *= np.ones(d)
            else:
                if self.options["corr"] != "squar_sin_exp":
                    raise ValueError(
                        "the length of theta0 (%s) should be equal to the number of dim (%s)."
                        % (len(self.options["theta0"]), d)
                    )
        if (
            self.options["eval_noise"] or np.max(self.options["noise0"]) > 1e-12
        ) and self.options["hyper_opt"] == "TNC":
            warnings.warn(
                "TNC not available yet for noise handling. Switching to Cobyla"
            )
            self.options["hyper_opt"] = "Cobyla"

        if self.options["use_het_noise"] and not self.options["eval_noise"]:
            if len(self.options["noise0"]) != self.nt:
                if len(self.options["noise0"]) == 1:
                    self.options["noise0"] *= np.ones(self.nt)
                else:
                    raise ValueError(
                        "for the heteroscedastic case, the length of noise0 (%s) \
                            should be equal to the number of observations (%s)."
                        % (len(self.options["noise0"]), self.nt)
                    )
        if not self.options["use_het_noise"]:
            if len(self.options["noise0"]) != 1:
                raise ValueError(
                    "for the homoscedastic noise case, the length of noise0 (%s) should be equal to one."
                    % (len(self.options["noise0"]))
                )

        if self.supports["training_derivatives"]:
            if 1 not in self.training_points[None]:
                raise Exception("Derivative values are needed for using the GEK model.")

    def _check_F(self, n_samples_F, p):
        """
        This function check the F-parameters of the model.
        """

        if n_samples_F != self.nt:
            raise Exception(
                "Number of rows in F and X do not match. Most "
                "likely something is going wrong with the "
                "regression model."
            )
        if p > n_samples_F:
            raise Exception(
                (
                    "Ordinary least squares problem is undetermined "
                    "n_samples=%d must be greater than the "
                    "regression model size p=%d."
                )
                % (self.nt, p)
            )


def compute_n_param(design_space, cat_kernel, d, n_comp, mat_dim):
    """
    Returns the he number of parameters needed for an homoscedastic or full group kernel.
    Parameters
     ----------
    design_space: BaseDesignSpace
            - design space definition
    cat_kernel : string
            -The kernel to use for categorical inputs. Only for non continuous Kriging,
    d: int
            - n_comp or nx
    n_comp : int
            - if PLS, then it is the number of components else None,
    mat_dim : int
            - if PLS, then it is the number of components for matrix kernel (mixed integer) else None,
    Returns
    -------
     n_param: int
            - The number of parameters.
    """
    n_param = design_space.n_dv
    if n_comp is not None:
        n_param = d
        if cat_kernel == MixIntKernelType.CONT_RELAX:
            return n_param
        if mat_dim is not None:
            return int(np.sum([i * (i - 1) / 2 for i in mat_dim]) + n_param)
    if cat_kernel in [MixIntKernelType.GOWER, MixIntKernelType.COMPOUND_SYMMETRY]:
        return n_param
    for i, dv in enumerate(design_space.design_variables):
        if isinstance(dv, CategoricalVariable):
            n_values = dv.n_values
            if design_space.n_dv == d:
                n_param -= 1
            if cat_kernel in [
                MixIntKernelType.EXP_HOMO_HSPHERE,
                MixIntKernelType.HOMO_HSPHERE,
            ]:
                n_param += int(n_values * (n_values - 1) / 2)
            if cat_kernel == MixIntKernelType.CONT_RELAX:
                n_param += int(n_values)
    return n_param<|MERGE_RESOLUTION|>--- conflicted
+++ resolved
@@ -1877,10 +1877,7 @@
 
         for ii in range(n_iter, -1, -1):
             bounds_hyp = []
-<<<<<<< HEAD
-=======
             self.kplsk_second_loop = "KPLSK" in self.name and ii == 0
->>>>>>> af1f8d69
             self.theta0 = deepcopy(self.options["theta0"])
             for i in range(len(self.theta0)):
                 # In practice, in 1D and for X in [0,1], theta^{-2} in [1e-2,infty),
