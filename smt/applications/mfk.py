--- conflicted
+++ resolved
@@ -122,12 +122,9 @@
             values=(True, False),
             desc="Turning this option to True, forces variance to zero at HF samples ",
         )
-<<<<<<< HEAD
-=======
         declare(
             "noise0", 1e-6, types=(float, list), desc="Initial noise hyperparameters"
         )
->>>>>>> b89226da
         self.name = "MFK"
 
     def _check_list_structure(self, X, y):
