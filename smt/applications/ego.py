--- conflicted
+++ resolved
@@ -345,11 +345,6 @@
         boolean: success flag
 
         """
-<<<<<<< HEAD
-        self._train_gpr(x_data, y_data)
-=======
->>>>>>> 5187c594
-
         self._train_gpr(x_data, y_data)
         
         criterion = self.options["criterion"]
