from .ego import EGO, Evaluator
from .mfk import MFK, NestedLHS
from .mfkpls import MFKPLS
from .mfkplsk import MFKPLSK
from .moe import MOE, MOESurrogateModel
from .vfm import VFM
from .podi import PODI, SubspacesInterpolation
from .cckrg import CoopCompKRG
<<<<<<< HEAD
from .mfck import MFCK
=======
from .tests.test_mixed_integer import TestMixedInteger
>>>>>>> 0639940b

__all__ = [
    "VFM",
    "MOE",
    "MOESurrogateModel",
    "MFK",
    "MFCK",
    "NestedLHS",
    "MFKPLS",
    "MFKPLSK",
    "EGO",
    "Evaluator",
    "PODI",
    "SubspacesInterpolation",
    "CoopCompKRG",
    "TestMixedInteger",
]<|MERGE_RESOLUTION|>--- conflicted
+++ resolved
@@ -1,16 +1,13 @@
 from .ego import EGO, Evaluator
 from .mfk import MFK, NestedLHS
+from .mfck import MFCK
 from .mfkpls import MFKPLS
 from .mfkplsk import MFKPLSK
 from .moe import MOE, MOESurrogateModel
 from .vfm import VFM
 from .podi import PODI, SubspacesInterpolation
 from .cckrg import CoopCompKRG
-<<<<<<< HEAD
-from .mfck import MFCK
-=======
 from .tests.test_mixed_integer import TestMixedInteger
->>>>>>> 0639940b
 
 __all__ = [
     "VFM",
