--- conflicted
+++ resolved
@@ -12,11 +12,7 @@
 https://doi.org/10.1080/00401706.2014.928233
 """
 
-<<<<<<< HEAD
-=======
 import unittest
-
->>>>>>> b6bd190b
 import numpy as np
 
 from smt.applications.mfk import MFK, NestedLHS
