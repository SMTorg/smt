"""
Author: Remi Lafage <remi.lafage@onera.fr>

This package is distributed under New BSD license.
"""
import numpy as np
from smt.surrogate_models.surrogate_model import SurrogateModel
from smt.sampling_methods.sampling_method import SamplingMethod
from smt.utils.checks import check_2d_array

FLOAT = "float_type"
INT = "int_type"
ENUM = "enum_type"


def check_xspec_consistency(xtypes, xlimits):
    if len(xlimits) != len(xtypes):
        raise ValueError(
            "number of x limits ({}) do not"
            "correspond to number of specified types ({})".format(
                len(xlimits), len(xtypes)
            )
        )

    for i, xtyp in enumerate(xtypes):
        if (not isinstance(xtyp, tuple)) and len(xlimits[i]) != 2:
            raise ValueError(
                "Bad x limits ({}) for variable type {} (index={})".format(
                    xlimits[i], xtyp, i
                )
            )

        if (
            xtyp != FLOAT
            and xtyp != INT
            and (not isinstance(xtyp, tuple) or xtyp[0] != ENUM)
        ):
            raise ValueError("Bad type specification {}".format(xtyp))

        if isinstance(xtyp, tuple) and len(xlimits[i]) != xtyp[1]:
            raise ValueError(
                "Bad x limits and x types specs not consistent. "
                "Got a categorical type with {} levels "
                "while x limits contains {} values (index={})".format(
                    xtyp[1], len(xlimits[i]), i
                )
            )


def _raise_value_error(xtyp):
    raise ValueError(
        "Bad xtype specification: "
        "should be FLOAT, INT or (ENUM, n), got {}".format(xtyp)
    )


def compute_x_unfold_dimension(xtypes):
    res = 0
    for xtyp in xtypes:
        if xtyp == FLOAT or xtyp == INT:
            res += 1
        elif isinstance(xtyp, tuple) and xtyp[0] == ENUM:
            res += xtyp[1]
        else:
            _raise_value_error(xtyp)
    return res


def unfold_with_continuous_limits(xtypes, xlimits):
    """
    Expand xlimits to add continuous dimensions for enumerate x features
    Each level of an enumerate gives a new continuous dimension in [0, 1].
    Each integer dimensions are relaxed continuously.
    
    Parameters
    ---------
    xlimits : list
        bounds of each original dimension (bounds of enumerates being the list of levels).

    Returns
    -------
    np.ndarray [nx continuous, 2]
        bounds of the each dimension where limits for enumerates (ENUM)
        are expanded ([0, 1] for each level).
    """

    # Continuous optimization : do nothing
    xlims = []
    for i, xtyp in enumerate(xtypes):
        if xtyp == FLOAT or xtyp == INT:
            xlims.append(xlimits[i])
        elif isinstance(xtyp, tuple) and xtyp[0] == ENUM:
            if xtyp[1] == len(xlimits[i]):
                xlims.extend(xtyp[1] * [[0, 1]])
            else:
                raise ValueError(
                    "Bad xlimits for categorical var[{}] "
                    "should have {} categories, got only {} in {}".format(
                        i, xtyp[1], len(xlimits[i]), xlimits[i]
                    )
                )
        else:
            _raise_value_error(xtyp)
    # avoid possible weird typing of initial xlimits ndarray
    return np.array(xlims).astype(float)


def cast_to_discrete_values(xtypes, x):
    """
    Project continuously relaxed values to their closer assessable values.
    Note: categorical (or enum) x dimensions are still expanded that is 
    there are still as many columns as categorical possible values for the given x dimension. 
    For instance, if an input dimension is typed ["blue", "red", "green"] in xlimits a sample/row of 
    the input x may contain the values (or mask) [..., 0, 0, 1, ...] to specify "green" for 
    this original dimension.

    Parameters
    ----------
    x : np.ndarray [n_evals, dim]
        continuous evaluation point input variable values 
    
    Returns
    -------
    np.ndarray
        feasible evaluation point value in categorical space.
    """
    ret = check_2d_array(x, "x").copy()
    x_col = 0
    for xtyp in xtypes:
        if xtyp == FLOAT:
            x_col += 1
            continue

        elif xtyp == INT:
            ret[:, x_col] = np.round(ret[:, x_col])
            x_col += 1

        elif isinstance(xtyp, tuple) and xtyp[0] == ENUM:
            # Categorial : The biggest level is selected.
            xenum = ret[:, x_col : x_col + xtyp[1]]
            maxx = np.max(xenum, axis=1).reshape((-1, 1))
            mask = xenum < maxx
            xenum[mask] = 0
            xenum[~mask] = 1
            x_col = x_col + xtyp[1]
        else:
            _raise_value_error(xtyp)
    return ret


def fold_with_enum_index(xtypes, x):
    """
    Reduce categorical inputs from discrete unfolded space to  
    initial x dimension space where categorical x dimensions are valued by the index
    in the corresponding enumerate list.
    For instance, if an input dimension is typed ["blue", "red", "green"] a sample/row of 
    the input x may contain the mask [..., 0, 0, 1, ...] which will be contracted in [..., 2, ...]
    meaning the "green" value.
    This function is the opposite of unfold_with_enum_mask().
            
    Parameters
    ---------
    x: np.ndarray [n_evals, dim]
        continuous evaluation point input variable values 
    xlimits: np.ndarray
        the bounds of the each original dimension and their labels .
    
    Returns
    -------
    np.ndarray [n_evals, dim]
        evaluation point input variable values with enumerate index for categorical variables
    """
    x = np.atleast_2d(x)
    xfold = np.zeros((x.shape[0], len(xtypes)))
    unfold_index = 0
    for i, xtyp in enumerate(xtypes):
        if xtyp == FLOAT or xtyp == INT:
            xfold[:, i] = x[:, unfold_index]
            unfold_index += 1
        elif isinstance(xtyp, tuple) and xtyp[0] == ENUM:
            index = np.argmax(x[:, unfold_index : unfold_index + xtyp[1]], axis=1)
            xfold[:, i] = index
            unfold_index += xtyp[1]
        else:
            _raise_value_error(xtyp)
    return xfold


def unfold_with_enum_mask(xtypes, x):
    """
    Expand categorical inputs from initial x dimension space where categorical x dimensions 
    are valued by the index in the corresponding enumerate list to the discrete unfolded space.
    For instance, if an input dimension is typed ["blue", "red", "green"] a sample/row of 
    the input x may contain [..., 2, ...] which will be expanded in [..., 0, 0, 1, ...].
    This function is the opposite of fold_with_enum_index().
            
    Parameters
    ---------
    x: np.ndarray [n_evals, nx]
        continuous evaluation point input variable values 
    xlimits: np.ndarray
        the bounds of the each original dimension and their labels .
    
    Returns
    -------
    np.ndarray [n_evals, nx continuous]
        evaluation point input variable values with enumerate index for categorical variables
    """
    x = np.atleast_2d(x)
    xunfold = np.zeros((x.shape[0], compute_x_unfold_dimension(xtypes)))
    for i, xtyp in enumerate(xtypes):
        if xtyp == FLOAT or xtyp == INT:
            xunfold[:, i] = x[:, i]
        elif isinstance(xtyp, tuple) and xtyp[0] == ENUM:
            enum_slice = xunfold[:, i : i + xtyp[1]]
            for row in range(x.shape[0]):
                enum_slice[row, x[row, i].astype(int)] = 1
        else:
            _raise_value_error(xtyp)
    return xunfold


def cast_to_enum_value(xlimits, x_col, enum_indexes):
    """
    Return enumerate level from indices for the given x feature.

    Parameters
    ----------
        xlimits: array-like
            bounds of x features
        x_col: int 
            index of the feature typed as enum
        enum_indexes: list
            list of indexes in the possible values for the enum

    Returns
    -------
        list of levels (labels) for the given enum feature
    """
    return [xlimits[x_col][index] for index in enum_indexes]


def cast_to_mixed_integer(xtypes, xlimits, x):
    res = []
    for i, xtyp in enumerate(xtypes):
        xi = x[i]
        if xtyp == FLOAT:
            res.append(xi)
        elif xtyp == INT:
            res.append(int(xi))
        elif isinstance(xtyp, tuple) and xtyp[0] == ENUM:
            res.append(xlimits[i][int(xi)])
        else:
            _raise_value_error(xtyp)
    return res


class MixedIntegerSamplingMethod(SamplingMethod):
<<<<<<< HEAD
    def __init__(self, xtypes, xlimits, sampling_method_class, **kwargs):
=======
    """
    Sampling method decorator that takes an SMT continuous sampling method and
    cast values according x types specification to implement a sampling method
    handling integer (INT) or categorical (ENUM) features
    """

    def __init__(self, xtypes, xlimits, sampling_method_class, **kwargs):
        """
        Parameters
        ----------
        xtypes: x types list
            x types specification
        xlimits: array-like
            bounds of x features
        sampling_method_class: class name
            SMT sampling method class
        kwargs: options of the given sampling method
            options used to instanciate the SMT sampling method
            with the additional 'output_in_folded_space' boolean option
            specifying if doe output should be in folded space (enum indexes)
            or not (enum masks)
        """
>>>>>>> e96c7c82
        super()
        check_xspec_consistency(xtypes, xlimits)
        self._xtypes = xtypes
        self._xlimits = unfold_with_continuous_limits(xtypes, xlimits)
        self._output_in_folded_space = kwargs.get("output_in_folded_space", True)
        kwargs.pop("output_in_folded_space", None)
        self._sampling_method = sampling_method_class(xlimits=self._xlimits, **kwargs)

    def __call__(self, nt):
        doe = self._sampling_method(nt)
        unfold_xdoe = cast_to_discrete_values(self._xtypes, doe)
        if self._output_in_folded_space:
            return fold_with_enum_index(self._xtypes, unfold_xdoe)
        else:
            return unfold_xdoe


<<<<<<< HEAD
class MixedIntegerSurrogate(SurrogateModel):
    def __init__(self,xtypes, xlimits, surrogate, input_in_folded_space=True,type_surrogate = "Continuous Relaxation"):
=======
class MixedIntegerSurrogateModel(SurrogateModel):
    """
    Surrogate model decorator that takes an SMT continuous surrogate model and
    cast values according x types specification to implement a surrogate model
    handling integer (INT) or categorical (ENUM) features
    """

    def __init__(self, xtypes, xlimits, surrogate, input_in_folded_space=True):
        """
        Parameters
        ----------
        xtypes: x types list
            x type specification
        xlimits: array-like
            bounds of x features
        surrogate: SMT surrogate model
            instance of a SMT surrogate model
        input_in_folded_space: bool
            whether x data are in given in folded space (enum indexes) or not (enum masks)
        """
>>>>>>> e96c7c82
        super().__init__()
        check_xspec_consistency(xtypes, xlimits)
        self._surrogate = surrogate
        self._type_surrogate = type_surrogate
        self._xtypes = xtypes
        self._xlimits = xlimits
        self._input_in_folded_space = input_in_folded_space
        self.name = "MixedInteger" + self._surrogate.name
        self.supports = self._surrogate.supports
        self.options["print_global"] = False

    def _initialize(self):
        self.supports["derivatives"] = False

    def set_training_values(self, xt, yt, name=None):
        xt = check_2d_array(xt, "xt")
        
        if self._type_surrogate == 'Gower':
            
            super().set_training_values(xt, yt)
            self._surrogate.options["corr"] ="gower_corr"
            self._surrogate.set_training_values(xt, yt, name)
        
        elif self._type_surrogate != 'Gower':
            
            if self._input_in_folded_space:
                xt2 = unfold_with_enum_mask(self._xtypes, xt)
            else:
                xt2 = xt
            super().set_training_values(xt2, yt)
            self._surrogate.set_training_values(xt2, yt, name)

   

    def update_training_values(self, yt, name=None):
        super().update_training_values(yt, name)
        self._surrogate.update_training_values(yt, name)

    def _train(self):
        self._surrogate._train()

    def _predict_values(self, x):
        if self._type_surrogate == 'Gower':
            
            return self._surrogate.predict_values(x)
        
        elif self._type_surrogate != 'Gower':
            
            if self._input_in_folded_space:
                x2 = unfold_with_enum_mask(self._xtypes, x)
            else:
                x2 = x
            return self._surrogate.predict_values(cast_to_discrete_values(self._xtypes, x2))

    def _predict_variances(self, x):
        if self._type_surrogate == 'Gower':
            
            return self._surrogate.predict_variances(x)
        
        elif self._type_surrogate != 'Gower':
            if self._input_in_folded_space:
                x2 = unfold_with_enum_mask(self._xtypes, x)
            else:
                x2 = x
            return self._surrogate.predict_variances(
                cast_to_discrete_values(self._xtypes, x2)
            )


class MixedIntegerContext(object):
<<<<<<< HEAD
    def __init__(self, xtypes, xlimits, work_in_folded_space=True):
=======
    """
    Class which acts as sampling method and surrogate model factory
    to handle integer and categorical variables consistently.
    """

    def __init__(self, xtypes, xlimits, work_in_folded_space=True):
        """
        Parameters
        ----------
        xtypes: x types list
            x type specification: list of either FLOAT, INT or (ENUM, n) spec.
        xlimits: array-like
            bounds of x features
        work_in_folded_space: bool
            whether x data are in given in folded space (enum indexes) or not (enum masks)
        """
>>>>>>> e96c7c82
        check_xspec_consistency(xtypes, xlimits)
        self._xtypes = xtypes
        self._xlimits = xlimits
        self._work_in_folded_space = work_in_folded_space

    def build_sampling_method(self, sampling_method_class, **kwargs):
        kwargs["output_in_folded_space"] = self._work_in_folded_space
        return MixedIntegerSamplingMethod(
            self._xtypes, self._xlimits, sampling_method_class, **kwargs
        )

    def build_surrogate(self, surrogate):
        return MixedIntegerSurrogate(
            self._xtypes,
            self._xlimits,
            surrogate,
            input_in_folded_space=self._work_in_folded_space,
        )

    def unfold_with_continuous_limits(self, xlimits):
        return unfold_with_continuous_limits(self._xtypes, xlimits)

    def cast_to_discrete_values(self, x):
<<<<<<< HEAD
        return cast_to_discrete_values(self._xtypes, x)

    def fold_with_enum_index(self, x):
        return fold_with_enum_index(self._xtypes, x)

    def unfold_with_enum_mask(self, x):
=======
        """
        Project continuously relaxed values to their closer assessable values.
        Note: categorical (or enum) x dimensions are still expanded that is
        there are still as many columns as categorical possible values for the given x dimension.
        For instance, if an input dimension is typed ["blue", "red", "green"] in xlimits a sample/row of
        the input x may contain the values (or mask) [..., 0, 0, 1, ...] to specify "green" for
        this original dimension.

        Parameters
        ----------
        x : np.ndarray [n_evals, dim]
            continuous evaluation point input variable values

        Returns
        -------
        np.ndarray
            feasible evaluation point value in categorical space.
        """
        return cast_to_discrete_values(self._xtypes, x)

    def fold_with_enum_index(self, x):
        """
        Reduce categorical inputs from discrete unfolded space to
        initial x dimension space where categorical x dimensions are valued by the index
        in the corresponding enumerate list.
        For instance, if an input dimension is typed ["blue", "red", "green"] a sample/row of
        the input x may contain the mask [..., 0, 0, 1, ...] which will be contracted in [..., 2, ...]
        meaning the "green" value.
        This function is the opposite of unfold_with_enum_mask().

        Parameters
        ----------
        x: np.ndarray [n_evals, dim]
            continuous evaluation point input variable values

        Returns
        -------
        np.ndarray [n_evals, dim]
            evaluation point input variable values with enumerate index for categorical variables
        """
        return fold_with_enum_index(self._xtypes, x)

    def unfold_with_enum_mask(self, x):
        """
        Expand categorical inputs from initial x dimension space where categorical x dimensions
        are valued by the index in the corresponding enumerate list to the discrete unfolded space.
        For instance, if an input dimension is typed ["blue", "red", "green"] a sample/row of
        the input x may contain [..., 2, ...] which will be expanded in [..., 0, 0, 1, ...].
        This function is the opposite of fold_with_enum_index().

        Parameters
        ----------
        x: np.ndarray [n_evals, nx]
            continuous evaluation point input variable values

        Returns
        -------
        np.ndarray [n_evals, nx continuous]
            evaluation point input variable values with enumerate index for categorical variables
        """
>>>>>>> e96c7c82
        return unfold_with_enum_mask(self._xtypes, x)

    def cast_to_enum_value(self, x_col, enum_indexes):
        return cast_to_enum_value(self._xlimits, x_col, enum_indexes)

    def cast_to_mixed_integer(self, x):
        return cast_to_mixed_integer(self._xtypes, self._xlimits, x)<|MERGE_RESOLUTION|>--- conflicted
+++ resolved
@@ -256,14 +256,7 @@
 
 
 class MixedIntegerSamplingMethod(SamplingMethod):
-<<<<<<< HEAD
-    def __init__(self, xtypes, xlimits, sampling_method_class, **kwargs):
-=======
-    """
-    Sampling method decorator that takes an SMT continuous sampling method and
-    cast values according x types specification to implement a sampling method
-    handling integer (INT) or categorical (ENUM) features
-    """
+
 
     def __init__(self, xtypes, xlimits, sampling_method_class, **kwargs):
         """
@@ -281,7 +274,7 @@
             specifying if doe output should be in folded space (enum indexes)
             or not (enum masks)
         """
->>>>>>> e96c7c82
+
         super()
         check_xspec_consistency(xtypes, xlimits)
         self._xtypes = xtypes
@@ -299,10 +292,7 @@
             return unfold_xdoe
 
 
-<<<<<<< HEAD
-class MixedIntegerSurrogate(SurrogateModel):
-    def __init__(self,xtypes, xlimits, surrogate, input_in_folded_space=True,type_surrogate = "Continuous Relaxation"):
-=======
+
 class MixedIntegerSurrogateModel(SurrogateModel):
     """
     Surrogate model decorator that takes an SMT continuous surrogate model and
@@ -323,7 +313,7 @@
         input_in_folded_space: bool
             whether x data are in given in folded space (enum indexes) or not (enum masks)
         """
->>>>>>> e96c7c82
+
         super().__init__()
         check_xspec_consistency(xtypes, xlimits)
         self._surrogate = surrogate
@@ -394,9 +384,7 @@
 
 
 class MixedIntegerContext(object):
-<<<<<<< HEAD
-    def __init__(self, xtypes, xlimits, work_in_folded_space=True):
-=======
+
     """
     Class which acts as sampling method and surrogate model factory
     to handle integer and categorical variables consistently.
@@ -413,7 +401,7 @@
         work_in_folded_space: bool
             whether x data are in given in folded space (enum indexes) or not (enum masks)
         """
->>>>>>> e96c7c82
+
         check_xspec_consistency(xtypes, xlimits)
         self._xtypes = xtypes
         self._xlimits = xlimits
@@ -437,14 +425,7 @@
         return unfold_with_continuous_limits(self._xtypes, xlimits)
 
     def cast_to_discrete_values(self, x):
-<<<<<<< HEAD
-        return cast_to_discrete_values(self._xtypes, x)
-
-    def fold_with_enum_index(self, x):
-        return fold_with_enum_index(self._xtypes, x)
-
-    def unfold_with_enum_mask(self, x):
-=======
+
         """
         Project continuously relaxed values to their closer assessable values.
         Note: categorical (or enum) x dimensions are still expanded that is
@@ -505,7 +486,7 @@
         np.ndarray [n_evals, nx continuous]
             evaluation point input variable values with enumerate index for categorical variables
         """
->>>>>>> e96c7c82
+
         return unfold_with_enum_mask(self._xtypes, x)
 
     def cast_to_enum_value(self, x_col, enum_indexes):
